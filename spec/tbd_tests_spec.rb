require "psi"

  RSpec.describe TBD do
  it "can process thermal bridging and derating : LoScrigno" do
    # The following populates both OpenStudio and Topolys models of "Lo scrigno"
    # (or Jewel Box), by Renzo Piano (Lingotto Factory, Turin); a cantilevered,
    # single space art gallery (space #1), above a slanted plenum (space #2),
    # and resting on four main pillars. For the purposes of the spec, vertical
    # access (elevator and stairs, fully glazed) are modelled as extensions
    # of either space.

    # Apart from populating the OpenStudio model, the bulk of the next few
    # hundred is copy of the processTBD method. It is repeated step-by-step
    # here for detailed testing purposes.

    os_model = OpenStudio::Model::Model.new
    os_g = OpenStudio::Model::Space.new(os_model) # gallery "g" & elevator "e"
    os_g.setName("scrigno_gallery")
    os_p = OpenStudio::Model::Space.new(os_model) # plenum "p" & stairwell "s"
    os_p.setName("scrigno_plenum")
    os_s = OpenStudio::Model::ShadingSurfaceGroup.new(os_model)

    os_building = os_model.getBuilding

    # For the purposes of the spec, all opaque envelope assemblies will be
    # built up from a single, 3-layered construction
    construction = OpenStudio::Model::Construction.new(os_model)
    expect(construction.handle.to_s.empty?).to be(false)
    expect(construction.nameString.empty?).to be(false)
    expect(construction.nameString).to eq("Construction 1")
    construction.setName("scrigno_construction")
    expect(construction.nameString).to eq("scrigno_construction")
    expect(construction.layers.size).to eq(0)

    exterior = OpenStudio::Model::MasslessOpaqueMaterial.new(os_model)
    expect(exterior.handle.to_s.empty?).to be(false)
    expect(exterior.nameString.empty?).to be(false)
    expect(exterior.nameString).to eq("Material No Mass 1")
    exterior.setName("scrigno_exterior")
    expect(exterior.nameString).to eq("scrigno_exterior")
    exterior.setRoughness("Rough")
    exterior.setThermalResistance(0.3626)
    exterior.setThermalAbsorptance(0.9)
    exterior.setSolarAbsorptance(0.7)
    exterior.setVisibleAbsorptance(0.7)
    expect(exterior.roughness).to eq("Rough")
    expect(exterior.thermalResistance).to be_within(0.0001).of(0.3626)
    expect(exterior.thermalAbsorptance.empty?).to be(false)
    expect(exterior.thermalAbsorptance.get).to be_within(0.0001).of(0.9)
    expect(exterior.solarAbsorptance.empty?).to be(false)
    expect(exterior.solarAbsorptance.get).to be_within(0.0001).of(0.7)
    expect(exterior.visibleAbsorptance.empty?).to be(false)
    expect(exterior.visibleAbsorptance.get).to be_within(0.0001).of(0.7)

    insulation = OpenStudio::Model::StandardOpaqueMaterial.new(os_model)
    expect(insulation.handle.to_s.empty?).to be(false)
    expect(insulation.nameString.empty?).to be(false)
    expect(insulation.nameString).to eq("Material 1")
    insulation.setName("scrigno_insulation")
    expect(insulation.nameString).to eq("scrigno_insulation")
    insulation.setRoughness("MediumRough")
    insulation.setThickness(0.1184)
    insulation.setConductivity(0.045)
    insulation.setDensity(265)
    insulation.setSpecificHeat(836.8)
    insulation.setThermalAbsorptance(0.9)
    insulation.setSolarAbsorptance(0.7)
    insulation.setVisibleAbsorptance(0.7)
    expect(insulation.roughness.empty?).to be(false)
    expect(insulation.roughness).to eq("MediumRough")
    expect(insulation.thickness).to be_within(0.0001).of(0.1184)
    expect(insulation.conductivity).to be_within(0.0001).of(0.045)
    expect(insulation.density).to be_within(0.0001 ).of(265)
    expect(insulation.specificHeat).to be_within(0.0001).of(836.8)
    expect(insulation.thermalAbsorptance).to be_within(0.0001).of(0.9)
    expect(insulation.solarAbsorptance).to be_within(0.0001).of(0.7)
    expect(insulation.visibleAbsorptance).to be_within(0.0001).of(0.7)

    interior = OpenStudio::Model::StandardOpaqueMaterial.new(os_model)
    expect(interior.handle.to_s.empty?).to be(false)
    expect(interior.nameString.empty?).to be(false)
    expect(interior.nameString.downcase).to eq("material 1")
    interior.setName("scrigno_interior")
    expect(interior.nameString).to eq("scrigno_interior")
    interior.setRoughness("MediumRough")
    interior.setThickness(0.0126)
    interior.setConductivity(0.16)
    interior.setDensity(784.9)
    interior.setSpecificHeat(830)
    interior.setThermalAbsorptance(0.9)
    interior.setSolarAbsorptance(0.9)
    interior.setVisibleAbsorptance(0.9)
    expect(interior.roughness.downcase).to eq("mediumrough")
    expect(interior.thickness).to be_within(0.0001).of(0.0126)
    expect(interior.conductivity).to be_within(0.0001).of( 0.16)
    expect(interior.density).to be_within(0.0001).of(784.9)
    expect(interior.specificHeat).to be_within(0.0001).of(830)
    expect(interior.thermalAbsorptance).to be_within(0.0001).of( 0.9)
    expect(interior.solarAbsorptance).to be_within(0.0001).of( 0.9)
    expect(interior.visibleAbsorptance).to be_within(0.0001).of( 0.9)

    layers = OpenStudio::Model::MaterialVector.new
    layers << exterior
    layers << insulation
    layers << interior
    expect(construction.setLayers(layers)).to be(true)
    expect(construction.layers.size).to eq(3)
    expect(construction.layers[0].handle.to_s).to eq(exterior.handle.to_s)
    expect(construction.layers[1].handle.to_s).to eq(insulation.handle.to_s)
    expect(construction.layers[2].handle.to_s).to eq(interior.handle.to_s)

    defaults = OpenStudio::Model::DefaultSurfaceConstructions.new(os_model)
    expect(defaults.setWallConstruction(construction)).to be(true)
    expect(defaults.setRoofCeilingConstruction(construction)).to be(true)
    expect(defaults.setFloorConstruction(construction)).to be(true)

    set = OpenStudio::Model::DefaultConstructionSet.new(os_model)
    expect(set.setDefaultExteriorSurfaceConstructions(defaults)).to be(true)

    # if one comments out the following, then one can no longer rely on a
    # building-specific, default construction set. If missing, fall back to
    # to model default construction set @index 0.
    os_building.setDefaultConstructionSet(set)

    # 8" XPS massless variant, specific for elevator floor (not defaulted)
    xps8x25mm = OpenStudio::Model::MasslessOpaqueMaterial.new(os_model)
    expect(xps8x25mm.handle.to_s.empty?).to be(false)
    expect(xps8x25mm.nameString.empty?).to be(false)
    expect(xps8x25mm.nameString).to eq("Material No Mass 1")
    xps8x25mm.setName("xps8x25mm")
    expect(xps8x25mm.nameString).to eq("xps8x25mm")
    xps8x25mm.setRoughness("Rough")
    xps8x25mm.setThermalResistance(8 * 0.88)
    xps8x25mm.setThermalAbsorptance(0.9)
    xps8x25mm.setSolarAbsorptance(0.7)
    xps8x25mm.setVisibleAbsorptance(0.7)
    expect(xps8x25mm.roughness).to eq("Rough")
    expect(xps8x25mm.thermalResistance).to be_within(0.0001).of(7.0400)
    expect(xps8x25mm.thermalAbsorptance.empty?).to be(false)
    expect(xps8x25mm.thermalAbsorptance.get).to be_within(0.0001).of(0.9)
    expect(xps8x25mm.solarAbsorptance.empty?).to be(false)
    expect(xps8x25mm.solarAbsorptance.get).to be_within(0.0001).of(0.7)
    expect(xps8x25mm.visibleAbsorptance.empty?).to be(false)
    expect(xps8x25mm.visibleAbsorptance.get).to be_within(0.0001).of(0.7)

    elevator_floor_c = OpenStudio::Model::Construction.new(os_model)
    expect(elevator_floor_c.handle.to_s.empty?).to be(false)
    expect(elevator_floor_c.nameString.empty?).to be(false)
    expect(elevator_floor_c.nameString).to eq("Construction 1")
    elevator_floor_c.setName("elevator_floor_c")
    expect(elevator_floor_c.nameString).to eq("elevator_floor_c")
    expect(elevator_floor_c.layers.size).to eq(0)

    mats = OpenStudio::Model::MaterialVector.new
    mats << exterior
    mats << xps8x25mm
    mats << interior
    expect(elevator_floor_c.setLayers(mats)).to be(true)
    expect(elevator_floor_c.layers.size).to eq(3)
    expect(elevator_floor_c.layers[0].handle.to_s).to eq(exterior.handle.to_s)
    expect(elevator_floor_c.layers[1].handle.to_s).to eq(xps8x25mm.handle.to_s)
    expect(elevator_floor_c.layers[2].handle.to_s).to eq(interior.handle.to_s)

    # Set building shading surfaces:
    # (4x above gallery roof + 2x North/South balconies)
    os_v = OpenStudio::Point3dVector.new
    os_v << OpenStudio::Point3d.new( 12.4, 45.0, 50.0)
    os_v << OpenStudio::Point3d.new( 12.4, 25.0, 50.0)
    os_v << OpenStudio::Point3d.new( 22.7, 25.0, 50.0)
    os_v << OpenStudio::Point3d.new( 22.7, 45.0, 50.0)
    os_r1_shade = OpenStudio::Model::ShadingSurface.new(os_v, os_model)
    os_r1_shade.setName("r1_shade")
    os_r1_shade.setShadingSurfaceGroup(os_s)

    os_v = OpenStudio::Point3dVector.new
    os_v << OpenStudio::Point3d.new( 22.7, 45.0, 50.0)
    os_v << OpenStudio::Point3d.new( 22.7, 37.5, 50.0)
    os_v << OpenStudio::Point3d.new( 48.7, 37.5, 50.0)
    os_v << OpenStudio::Point3d.new( 48.7, 45.0, 50.0)
    os_r2_shade = OpenStudio::Model::ShadingSurface.new(os_v, os_model)
    os_r2_shade.setName("r2_shade")
    os_r2_shade.setShadingSurfaceGroup(os_s)

    os_v = OpenStudio::Point3dVector.new
    os_v << OpenStudio::Point3d.new( 22.7, 32.5, 50.0)
    os_v << OpenStudio::Point3d.new( 22.7, 25.0, 50.0)
    os_v << OpenStudio::Point3d.new( 48.7, 25.0, 50.0)
    os_v << OpenStudio::Point3d.new( 48.7, 32.5, 50.0)
    os_r3_shade = OpenStudio::Model::ShadingSurface.new(os_v, os_model)
    os_r3_shade.setName("r3_shade")
    os_r3_shade.setShadingSurfaceGroup(os_s)

    os_v = OpenStudio::Point3dVector.new
    os_v << OpenStudio::Point3d.new( 48.7, 45.0, 50.0)
    os_v << OpenStudio::Point3d.new( 48.7, 25.0, 50.0)
    os_v << OpenStudio::Point3d.new( 59.0, 25.0, 50.0)
    os_v << OpenStudio::Point3d.new( 59.0, 45.0, 50.0)
    os_r4_shade = OpenStudio::Model::ShadingSurface.new(os_v, os_model)
    os_r4_shade.setName("r4_shade")
    os_r4_shade.setShadingSurfaceGroup(os_s)

    os_v = OpenStudio::Point3dVector.new
    os_v << OpenStudio::Point3d.new( 47.4, 40.2, 44.0)
    os_v << OpenStudio::Point3d.new( 47.4, 41.7, 44.0)
    os_v << OpenStudio::Point3d.new( 45.7, 41.7, 44.0)
    os_v << OpenStudio::Point3d.new( 45.7, 40.2, 44.0)
    os_N_balcony = OpenStudio::Model::ShadingSurface.new(os_v, os_model)
    os_N_balcony.setName("N_balcony") # 1.70m as thermal bridge
    os_N_balcony.setShadingSurfaceGroup(os_s)

    os_v = OpenStudio::Point3dVector.new
    os_v << OpenStudio::Point3d.new( 28.1, 29.8, 44.0)
    os_v << OpenStudio::Point3d.new( 28.1, 28.3, 44.0)
    os_v << OpenStudio::Point3d.new( 47.4, 28.3, 44.0)
    os_v << OpenStudio::Point3d.new( 47.4, 29.8, 44.0)
    os_S_balcony = OpenStudio::Model::ShadingSurface.new(os_v, os_model)
    os_S_balcony.setName("S_balcony") # 19.3m as thermal bridge
    os_S_balcony.setShadingSurfaceGroup(os_s)


    # 1st space: gallery (g) with elevator (e) surfaces
    os_v = OpenStudio::Point3dVector.new
    os_v << OpenStudio::Point3d.new( 17.4, 40.2, 49.5) #  5.5m
    os_v << OpenStudio::Point3d.new( 17.4, 40.2, 44.0) # 10.4m
    os_v << OpenStudio::Point3d.new( 17.4, 29.8, 44.0) #  5.5m
    os_v << OpenStudio::Point3d.new( 17.4, 29.8, 49.5) # 10.4m
    os_g_W_wall = OpenStudio::Model::Surface.new(os_v, os_model)
    os_g_W_wall.setName("g_W_wall")
    os_g_W_wall.setSpace(os_g)                        #  57.2m2

    expect(os_g_W_wall.surfaceType.downcase).to eq("wall")
    expect(os_g_W_wall.isConstructionDefaulted).to be(true)
    c = set.getDefaultConstruction(os_g_W_wall).get.to_Construction.get
    expect(c.numLayers).to eq(3)
    expect(c.isOpaque).to be(true)
    expect(c.nameString).to eq("scrigno_construction")

    os_v = OpenStudio::Point3dVector.new
    os_v << OpenStudio::Point3d.new( 54.0, 40.2, 49.5) #  5.5m
    os_v << OpenStudio::Point3d.new( 54.0, 40.2, 44.0) # 36.6m
    os_v << OpenStudio::Point3d.new( 17.4, 40.2, 44.0) #  5.5m
    os_v << OpenStudio::Point3d.new( 17.4, 40.2, 49.5) # 36.6m
    os_g_N_wall = OpenStudio::Model::Surface.new(os_v, os_model)
    os_g_N_wall.setName("g_N_wall")
    os_g_N_wall.setSpace(os_g)                        # 201.3m2

    os_v = OpenStudio::Point3dVector.new
    os_v << OpenStudio::Point3d.new( 47.4, 40.2, 46.0) #   2.0m
    os_v << OpenStudio::Point3d.new( 47.4, 40.2, 44.0) #   1.0m
    os_v << OpenStudio::Point3d.new( 46.4, 40.2, 44.0) #   2.0m
    os_v << OpenStudio::Point3d.new( 46.4, 40.2, 46.0) #   1.0m
    os_g_N_door = OpenStudio::Model::SubSurface.new(os_v, os_model)
    os_g_N_door.setName("g_N_door")
    os_g_N_door.setSubSurfaceType("Door")
    os_g_N_door.setSurface(os_g_N_wall)                #   2.0m2

    os_v = OpenStudio::Point3dVector.new
    os_v << OpenStudio::Point3d.new( 54.0, 29.8, 49.5) #  5.5m
    os_v << OpenStudio::Point3d.new( 54.0, 29.8, 44.0) # 10.4m
    os_v << OpenStudio::Point3d.new( 54.0, 40.2, 44.0) #  5.5m
    os_v << OpenStudio::Point3d.new( 54.0, 40.2, 49.5) # 10.4m
    os_g_E_wall = OpenStudio::Model::Surface.new(os_v, os_model)
    os_g_E_wall.setName("g_E_wall")
    os_g_E_wall.setSpace(os_g)                        # 57.2m2

    os_v = OpenStudio::Point3dVector.new
    os_v << OpenStudio::Point3d.new( 17.4, 29.8, 49.5) #  5.5m
    os_v << OpenStudio::Point3d.new( 17.4, 29.8, 44.0) #  6.6m
    os_v << OpenStudio::Point3d.new( 24.0, 29.8, 44.0) #  2.7m
    os_v << OpenStudio::Point3d.new( 24.0, 29.8, 46.7) #  4.0m
    os_v << OpenStudio::Point3d.new( 28.0, 29.8, 46.7) #  2.7m
    os_v << OpenStudio::Point3d.new( 28.0, 29.8, 44.0) # 26.0m
    os_v << OpenStudio::Point3d.new( 54.0, 29.8, 44.0) #  5.5m
    os_v << OpenStudio::Point3d.new( 54.0, 29.8, 49.5) # 36.6m
    os_g_S_wall = OpenStudio::Model::Surface.new(os_v, os_model)
    os_g_S_wall.setName("g_S_wall")
    os_g_S_wall.setSpace(os_g)                        # 190.48m2

    os_v = OpenStudio::Point3dVector.new
    os_v << OpenStudio::Point3d.new( 46.4, 29.8, 46.0) #  2.0m
    os_v << OpenStudio::Point3d.new( 46.4, 29.8, 44.0) #  1.0m
    os_v << OpenStudio::Point3d.new( 47.4, 29.8, 44.0) #  2.0m
    os_v << OpenStudio::Point3d.new( 47.4, 29.8, 46.0) #  1.0m
    os_g_S_door = OpenStudio::Model::SubSurface.new(os_v, os_model)
    os_g_S_door.setName("g_S_door")
    os_g_S_door.setSubSurfaceType("Door")
    os_g_S_door.setSurface(os_g_S_wall)                #   2.0m2

    os_v = OpenStudio::Point3dVector.new
    os_v << OpenStudio::Point3d.new( 17.4, 40.2, 49.5) # 10.4m
    os_v << OpenStudio::Point3d.new( 17.4, 29.8, 49.5) # 36.6m
    os_v << OpenStudio::Point3d.new( 54.0, 29.8, 49.5) # 10.4m
    os_v << OpenStudio::Point3d.new( 54.0, 40.2, 49.5) # 36.6m
    os_g_top = OpenStudio::Model::Surface.new(os_v, os_model)
    os_g_top.setName("g_top")
    os_g_top.setSpace(os_g)                            # 380.64m2

    expect(os_g_top.surfaceType.downcase).to eq("roofceiling")
    expect(os_g_top.isConstructionDefaulted).to be(true)
    c = set.getDefaultConstruction(os_g_top).get.to_Construction.get
    expect(c.numLayers).to eq(3)
    expect(c.isOpaque).to be(true)
    expect(c.nameString).to eq("scrigno_construction")

    os_v = OpenStudio::Point3dVector.new
    os_v << OpenStudio::Point3d.new( 17.4, 40.2, 49.5) # 10.4m
    os_v << OpenStudio::Point3d.new( 17.4, 29.8, 49.5) # 36.6m
    os_v << OpenStudio::Point3d.new( 54.0, 29.8, 49.5) # 10.4m
    os_v << OpenStudio::Point3d.new( 54.0, 40.2, 49.5) # 36.6m
    os_g_sky = OpenStudio::Model::SubSurface.new(os_v, os_model)
    os_g_sky.setName("g_sky")
    os_g_sky.setSurface(os_g_top)                      # 380.64m2

    os_v = OpenStudio::Point3dVector.new
    os_v << OpenStudio::Point3d.new( 24.0, 29.8, 46.7) #  1.5m
    os_v << OpenStudio::Point3d.new( 24.0, 28.3, 46.7) #  4.0m
    os_v << OpenStudio::Point3d.new( 28.0, 28.3, 46.7) #  1.5m
    os_v << OpenStudio::Point3d.new( 28.0, 29.8, 46.7) #  4.0m
    os_e_top = OpenStudio::Model::Surface.new(os_v, os_model)
    os_e_top.setName("e_top")
    os_e_top.setSpace(os_g)                            #   6.0m2

    os_v = OpenStudio::Point3dVector.new
    os_v << OpenStudio::Point3d.new( 24.0, 28.3, 40.8) #  1.5m
    os_v << OpenStudio::Point3d.new( 24.0, 29.8, 40.8) #  4.0m
    os_v << OpenStudio::Point3d.new( 28.0, 29.8, 40.8) #  1.5m
    os_v << OpenStudio::Point3d.new( 28.0, 28.3, 40.8) #  4.0m
    os_e_floor = OpenStudio::Model::Surface.new(os_v, os_model)
    os_e_floor.setName("e_floor")
    os_e_floor.setSpace(os_g)                          #   6.0m2
    os_e_floor.setOutsideBoundaryCondition("Outdoors")

    # initially, elevator floor is defaulted ...
    expect(os_e_floor.surfaceType.downcase).to eq("floor")
    expect(os_e_floor.isConstructionDefaulted).to be(true)
    c = set.getDefaultConstruction(os_e_floor).get.to_Construction.get
    expect(c.numLayers).to eq(3)
    expect(c.isOpaque).to be(true)
    expect(c.nameString).to eq("scrigno_construction")

    # ... now overriding default construction
    os_e_floor.setConstruction(elevator_floor_c)
    expect(os_e_floor.isConstructionDefaulted).to be(false)
    c = os_e_floor.construction.get.to_Construction.get
    expect(c.numLayers).to eq(3)
    expect(c.isOpaque).to be(true)
    expect(c.nameString).to eq("elevator_floor_c")

    os_v = OpenStudio::Point3dVector.new
    os_v << OpenStudio::Point3d.new( 24.0, 29.8, 46.7) #  5.9m
    os_v << OpenStudio::Point3d.new( 24.0, 29.8, 40.8) #  1.5m
    os_v << OpenStudio::Point3d.new( 24.0, 28.3, 40.8) #  5.9m
    os_v << OpenStudio::Point3d.new( 24.0, 28.3, 46.7) #  1.5m
    os_e_W_wall = OpenStudio::Model::Surface.new(os_v, os_model)
    os_e_W_wall.setName("e_W_wall")
    os_e_W_wall.setSpace(os_g)                         #   8.85m2

    os_v = OpenStudio::Point3dVector.new
    os_v << OpenStudio::Point3d.new( 24.0, 28.3, 46.7) #  5.9m
    os_v << OpenStudio::Point3d.new( 24.0, 28.3, 40.8) #  4.0m
    os_v << OpenStudio::Point3d.new( 28.0, 28.3, 40.8) #  5.5m
    os_v << OpenStudio::Point3d.new( 28.0, 28.3, 46.7) #  4.0m
    os_e_S_wall = OpenStudio::Model::Surface.new(os_v, os_model)
    os_e_S_wall.setName("e_S_wall")
    os_e_S_wall.setSpace(os_g)                         #  23.6m2

    os_v = OpenStudio::Point3dVector.new
    os_v << OpenStudio::Point3d.new( 28.0, 28.3, 46.7) #  5.9m
    os_v << OpenStudio::Point3d.new( 28.0, 28.3, 40.8) #  1.5m
    os_v << OpenStudio::Point3d.new( 28.0, 29.8, 40.8) #  5.9m
    os_v << OpenStudio::Point3d.new( 28.0, 29.8, 46.7) #  1.5m
    os_e_E_wall = OpenStudio::Model::Surface.new(os_v, os_model)
    os_e_E_wall.setName("e_E_wall")
    os_e_E_wall.setSpace(os_g)                         #   8.85m2

    os_v = OpenStudio::Point3dVector.new
    os_v << OpenStudio::Point3d.new( 28.0, 29.8, 42.4) #  1.60m
    os_v << OpenStudio::Point3d.new( 28.0, 29.8, 40.8) #  4.00m
    os_v << OpenStudio::Point3d.new( 24.0, 29.8, 40.8) #  2.20m
    os_v << OpenStudio::Point3d.new( 24.0, 29.8, 43.0) #  4.04m
    os_e_N_wall = OpenStudio::Model::Surface.new(os_v, os_model)
    os_e_N_wall.setName("e_N_wall")
    os_e_N_wall.setSpace(os_g)                         #  ~7.63m2

    os_v = OpenStudio::Point3dVector.new
    os_v << OpenStudio::Point3d.new( 28.0, 29.8, 44.0) #  1.60m
    os_v << OpenStudio::Point3d.new( 28.0, 29.8, 42.4) #  4.04m
    os_v << OpenStudio::Point3d.new( 24.0, 29.8, 43.0) #  1.00m
    os_v << OpenStudio::Point3d.new( 24.0, 29.8, 44.0) #  4.00m
    os_e_p_wall = OpenStudio::Model::Surface.new(os_v, os_model)
    os_e_p_wall.setName("e_p_wall")
    os_e_p_wall.setSpace(os_g)                         #   ~5.2m2
    os_e_p_wall.setOutsideBoundaryCondition("Space")

    os_v = OpenStudio::Point3dVector.new
    os_v << OpenStudio::Point3d.new( 17.4, 29.8, 44.0) # 10.4m
    os_v << OpenStudio::Point3d.new( 17.4, 40.2, 44.0) # 36.6m
    os_v << OpenStudio::Point3d.new( 54.0, 40.2, 44.0) # 10.4m
    os_v << OpenStudio::Point3d.new( 54.0, 29.8, 44.0) # 36.6m
    os_g_floor = OpenStudio::Model::Surface.new(os_v, os_model)
    os_g_floor.setName("g_floor")
    os_g_floor.setSpace(os_g)                         # 380.64m2
    os_g_floor.setOutsideBoundaryCondition("Space")


    # 2nd space: plenum (p) with stairwell (s) surfaces
    os_v = OpenStudio::Point3dVector.new
    os_v << OpenStudio::Point3d.new( 17.4, 40.2, 44.0) # 10.4m
    os_v << OpenStudio::Point3d.new( 17.4, 29.8, 44.0) # 36.6m
    os_v << OpenStudio::Point3d.new( 54.0, 29.8, 44.0) # 10.4m
    os_v << OpenStudio::Point3d.new( 54.0, 40.2, 44.0) # 36.6m
    os_p_top = OpenStudio::Model::Surface.new(os_v, os_model)
    os_p_top.setName("p_top")
    os_p_top.setSpace(os_p)                            # 380.64m2
    os_p_top.setOutsideBoundaryCondition("Space")

    os_p_top.setAdjacentSurface(os_g_floor)
    os_g_floor.setAdjacentSurface(os_p_top)

    os_v = OpenStudio::Point3dVector.new
    os_v << OpenStudio::Point3d.new( 24.0, 29.8, 44.0) #  1.00m
    os_v << OpenStudio::Point3d.new( 24.0, 29.8, 43.0) #  4.04m
    os_v << OpenStudio::Point3d.new( 28.0, 29.8, 42.4) #  1.60m
    os_v << OpenStudio::Point3d.new( 28.0, 29.8, 44.0) #  4.00m
    os_p_e_wall = OpenStudio::Model::Surface.new(os_v, os_model)
    os_p_e_wall.setName("p_e_wall")
    os_p_e_wall.setSpace(os_p)                         #  ~5.2m2
    os_p_e_wall.setOutsideBoundaryCondition("Space")

    os_e_p_wall.setAdjacentSurface(os_p_e_wall)
    os_p_e_wall.setAdjacentSurface(os_e_p_wall)

    os_v = OpenStudio::Point3dVector.new
    os_v << OpenStudio::Point3d.new( 17.4, 29.8, 44.0) #   6.67m
    os_v << OpenStudio::Point3d.new( 24.0, 29.8, 43.0) #   1.00m
    os_v << OpenStudio::Point3d.new( 24.0, 29.8, 44.0) #   6.60m
    os_p_S1_wall = OpenStudio::Model::Surface.new(os_v, os_model)
    os_p_S1_wall.setName("p_S1_wall")
    os_p_S1_wall.setSpace(os_p)                        #  ~3.3m2

    os_v = OpenStudio::Point3dVector.new
    os_v << OpenStudio::Point3d.new( 28.0, 29.8, 44.0) #   1.60m
    os_v << OpenStudio::Point3d.new( 28.0, 29.8, 42.4) #   2.73m
    os_v << OpenStudio::Point3d.new( 30.7, 29.8, 42.0) #  10.00m
    os_v << OpenStudio::Point3d.new( 40.7, 29.8, 42.0) #  13.45m
    os_v << OpenStudio::Point3d.new( 54.0, 29.8, 44.0) #  25.00m
    os_p_S2_wall = OpenStudio::Model::Surface.new(os_v, os_model)
    os_p_S2_wall.setName("p_S2_wall")
    os_p_S2_wall.setSpace(os_p)                        #  38.15m2

    os_v = OpenStudio::Point3dVector.new
    os_v << OpenStudio::Point3d.new( 54.0, 40.2, 44.0) #  13.45m
    os_v << OpenStudio::Point3d.new( 40.7, 40.2, 42.0) #  10.00m
    os_v << OpenStudio::Point3d.new( 30.7, 40.2, 42.0) #  13.45m
    os_v << OpenStudio::Point3d.new( 17.4, 40.2, 44.0) #  36.60m
    os_p_N_wall = OpenStudio::Model::Surface.new(os_v, os_model)
    os_p_N_wall.setName("p_N_wall")
    os_p_N_wall.setSpace(os_p)                         #  46.61m2

    os_v = OpenStudio::Point3dVector.new
    os_v << OpenStudio::Point3d.new( 30.7, 29.8, 42.0) # 10.4m
    os_v << OpenStudio::Point3d.new( 30.7, 40.2, 42.0) # 10.0m
    os_v << OpenStudio::Point3d.new( 40.7, 40.2, 42.0) # 10.4m
    os_v << OpenStudio::Point3d.new( 40.7, 29.8, 42.0) # 10.0m
    os_p_floor = OpenStudio::Model::Surface.new(os_v, os_model)
    os_p_floor.setName("p_floor")
    os_p_floor.setSpace(os_p)                         # 104.00m2
    os_p_floor.setOutsideBoundaryCondition("Outdoors")

    os_v = OpenStudio::Point3dVector.new
    os_v << OpenStudio::Point3d.new( 40.7, 29.8, 42.0) # 10.40m
    os_v << OpenStudio::Point3d.new( 40.7, 40.2, 42.0) # 13.45m
    os_v << OpenStudio::Point3d.new( 54.0, 40.2, 44.0) # 10.40m
    os_v << OpenStudio::Point3d.new( 54.0, 29.8, 44.0) # 13.45m
    os_p_E_floor = OpenStudio::Model::Surface.new(os_v, os_model)
    os_p_E_floor.setName("p_E_floor")
    os_p_E_floor.setSpace(os_p)                        # 139.88m2
    os_p_E_floor.setSurfaceType("Floor") # slanted floors are walls (default)

    os_v = OpenStudio::Point3dVector.new
    os_v << OpenStudio::Point3d.new( 17.4, 29.8, 44.0) # 10.40m
    os_v << OpenStudio::Point3d.new( 17.4, 40.2, 44.0) # ~6.68m
    os_v << OpenStudio::Point3d.new( 24.0, 40.2, 43.0) # 10.40m
    os_v << OpenStudio::Point3d.new( 24.0, 29.8, 43.0) # ~6.68m
    os_p_W1_floor = OpenStudio::Model::Surface.new(os_v, os_model)
    os_p_W1_floor.setName("p_W1_floor")
    os_p_W1_floor.setSpace(os_p)                       #  69.44m2
    os_p_W1_floor.setSurfaceType("Floor") # slanted floors are walls (default)

    os_v = OpenStudio::Point3dVector.new
    os_v << OpenStudio::Point3d.new( 24.0, 29.8, 43.00) #  3.30m
    os_v << OpenStudio::Point3d.new( 24.0, 33.1, 43.00) #  5.06m
    os_v << OpenStudio::Point3d.new( 29.0, 33.1, 42.26) #  3.80m
    os_v << OpenStudio::Point3d.new( 29.0, 36.9, 42.26) #  5.06m
    os_v << OpenStudio::Point3d.new( 24.0, 36.9, 43.00) #  3.30m
    os_v << OpenStudio::Point3d.new( 24.0, 40.2, 43.00) #  6.77m
    os_v << OpenStudio::Point3d.new( 30.7, 40.2, 42.00) # 10.40m
    os_v << OpenStudio::Point3d.new( 30.7, 29.8, 42.00) #  6.77m
    os_p_W2_floor = OpenStudio::Model::Surface.new(os_v, os_model)
    os_p_W2_floor.setName("p_W2_floor")
    os_p_W2_floor.setSpace(os_p)                        #  51.23m2
    os_p_W2_floor.setSurfaceType("Floor") # slanted floors are walls (default)

    os_v = OpenStudio::Point3dVector.new
    os_v << OpenStudio::Point3d.new( 24.0, 36.9, 43.0) #  2.2m
    os_v << OpenStudio::Point3d.new( 24.0, 36.9, 40.8) #  3.8m
    os_v << OpenStudio::Point3d.new( 24.0, 33.1, 40.8) #  2.2m
    os_v << OpenStudio::Point3d.new( 24.0, 33.1, 43.0) #  3.8m
    os_s_W_wall = OpenStudio::Model::Surface.new(os_v, os_model)
    os_s_W_wall.setName("s_W_wall")
    os_s_W_wall.setSpace(os_p)                         #   8.39m2

    os_v = OpenStudio::Point3dVector.new
    os_v << OpenStudio::Point3d.new( 29.0, 36.9, 42.26) #  1.46m
    os_v << OpenStudio::Point3d.new( 29.0, 36.9, 40.80) #  5.00m
    os_v << OpenStudio::Point3d.new( 24.0, 36.9, 40.80) #  2.20m
    os_v << OpenStudio::Point3d.new( 24.0, 36.9, 43.00) #  5.06m
    os_s_N_wall = OpenStudio::Model::Surface.new(os_v, os_model)
    os_s_N_wall.setName("s_N_wall")
    os_s_N_wall.setSpace(os_p)                          #   9.15m2

    os_v = OpenStudio::Point3dVector.new
    os_v << OpenStudio::Point3d.new( 29.0, 33.1, 42.26) #  1.46m
    os_v << OpenStudio::Point3d.new( 29.0, 33.1, 40.80) #  3.80m
    os_v << OpenStudio::Point3d.new( 29.0, 36.9, 40.80) #  1.46m
    os_v << OpenStudio::Point3d.new( 29.0, 36.9, 42.26) #  3.80m
    os_s_E_wall = OpenStudio::Model::Surface.new(os_v, os_model)
    os_s_E_wall.setName("s_E_wall")
    os_s_E_wall.setSpace(os_p)                          #   5.55m2

    os_v = OpenStudio::Point3dVector.new
    os_v << OpenStudio::Point3d.new( 24.0, 33.1, 43.00) #  2.20m
    os_v << OpenStudio::Point3d.new( 24.0, 33.1, 40.80) #  5.00m
    os_v << OpenStudio::Point3d.new( 29.0, 33.1, 40.80) #  1.46m
    os_v << OpenStudio::Point3d.new( 29.0, 33.1, 42.26) #  5.06m
    os_s_S_wall = OpenStudio::Model::Surface.new(os_v, os_model)
    os_s_S_wall.setName("s_S_wall")
    os_s_S_wall.setSpace(os_p)                          #   9.15m2

    os_v = OpenStudio::Point3dVector.new
    os_v << OpenStudio::Point3d.new( 24.0, 33.1, 40.8) #  3.8m
    os_v << OpenStudio::Point3d.new( 24.0, 36.9, 40.8) #  5.0m
    os_v << OpenStudio::Point3d.new( 29.0, 36.9, 40.8) #  3.8m
    os_v << OpenStudio::Point3d.new( 29.0, 33.1, 40.8) #  5.0m
    os_s_floor = OpenStudio::Model::Surface.new(os_v, os_model)
    os_s_floor.setName("s_floor")
    os_s_floor.setSpace(os_p)                          #  19.0m2
    os_s_floor.setSurfaceType("Floor")
    os_s_floor.setOutsideBoundaryCondition("Outdoors")

    #os_model.save("os_model_test.osm", true)

    # Create the Topolys Model.
    t_model = Topolys::Model.new

    # Fetch OpenStudio (opaque) surfaces & key attributes.
    surfaces = {}
    os_model.getSurfaces.each do |s|
      next if s.space.empty?
      space = s.space.get
      id    = s.nameString

      t, r = transforms(os_model, space)
      n = trueNormal(s, r)

      type = :floor
      type = :ceiling if /ceiling/i.match(s.surfaceType)
      type = :wall if /wall/i.match(s.surfaceType)

      ground   = s.isGroundSurface
      boundary = s.outsideBoundaryCondition
      points   = (t * s.vertices).map{ |v| Topolys::Point3D.new(v.x, v.y, v.z) }
      minz     = (points.map{ |p| p.z }).min

      # Content of the hash will evolve over the next few hundred lines.
      surfaces[id] = {
        type:     type,
        ground:   ground,
        boundary: boundary,
        space:    space,
        gross:    s.grossArea,
        net:      s.netArea,
        points:   points,
        minz:     minz,
        n:        n
      }
    end # (opaque) surfaces populated

    # Fetch OpenStudio subsurfaces & key attributes.
    os_model.getSubSurfaces.each do |s|
      next if s.space.empty?
      next if s.surface.empty?
      space = s.space.get
      dad = s.surface.get.nameString
      id = s.nameString

      # Site-specific (or absolute, or true) surface normal.
      t, r = transforms(os_model, space)
      n = trueNormal(s, r)

      type = :skylight
      type = :window if /window/i.match(s.subSurfaceType)
      type = :door if /door/i.match(s.subSurfaceType)

      points = (t * s.vertices).map{ |v| Topolys::Point3D.new(v.x, v.y, v.z) }
      minz = (points.map{ |p| p.z }).min

      # For every kid, there's a dad somewhere ...
      surfaces.each do |identifier, properties|
        if identifier == dad
          sub = { points: points, minz: minz, n: n }
          if type == :window
            properties[:windows] = {} unless properties.has_key?(:windows)
            properties[:windows][id] = sub
          elsif type == :door
            properties[:doors] = {} unless properties.has_key?(:doors)
            properties[:doors][id] = sub
          else # skylight
            properties[:skylights] = {} unless properties.has_key?(:skylights)
            properties[:skylights][id] = sub
          end
        end
      end
    end # (opaque) surface "dads" populated with subsurface "kids"

    # Sort kids.
    surfaces.values.each do |p|
      if p.has_key?(:windows)
        p[:windows] = p[:windows].sort_by{ |_, pp| pp[:minz] }.to_h
      end
      if p.has_key?(:doors)
        p[:doors] = p[:doors].sort_by{ |_, pp| pp[:minz] }.to_h
      end
      if p.has_key?(:skylights)
        p[:skylights] = p[:skylights].sort_by{ |_, pp| pp[:minz] }.to_h
      end
    end

    expect(surfaces["g_top"   ].has_key?(:windows  )).to be(false)
    expect(surfaces["g_top"   ].has_key?(:doors    )).to be(false)
    expect(surfaces["g_top"   ].has_key?(:skylights)).to be(true)

    expect(surfaces["g_top"   ][:skylights].size).to eq(1)
    expect(surfaces["g_S_wall"][:doors    ].size).to eq(1)
    expect(surfaces["g_N_wall"][:doors    ].size).to eq(1)

    expect(surfaces["g_top"   ][:skylights].has_key?("g_sky"   )).to be(true)
    expect(surfaces["g_S_wall"][:doors    ].has_key?("g_S_door")).to be(true)
    expect(surfaces["g_N_wall"][:doors    ].has_key?("g_N_door")).to be(true)

    expect(surfaces["g_top"   ].has_key?(:type)).to be(true)

    # Split "surfaces" hash into "floors", "ceilings" and "walls" hashes.
    floors = surfaces.select{ |i, p| p[:type] == :floor }
    floors = floors.sort_by{ |i, p| [p[:minz], p[:space]] }.to_h
    expect(floors.size).to eq(7)

    ceilings = surfaces.select{ |i, p| p[:type] == :ceiling }
    ceilings = ceilings.sort_by{ |i, p| [p[:minz], p[:space]] }.to_h
    expect(ceilings.size).to eq(3)

    walls = surfaces.select{|i, p| p[:type] == :wall }
    walls = walls.sort_by{ |i, p| [p[:minz], p[:space]] }.to_h
    expect(walls.size).to eq(17)

    # Remove ":type" (now redundant).
    surfaces.values.each do |p| p.delete_if { |ii, _| ii == :type }; end

    # Fetch OpenStudio shading surfaces & key attributes.
    shades = {}
    os_model.getShadingSurfaces.each do |s|
      next if s.shadingSurfaceGroup.empty?
      group = s.shadingSurfaceGroup.get
      id = s.nameString

      # Site-specific (or absolute, or true) surface normal. Shading surface
      # groups may also be linked to (rotated) spaces.
      t, r = transforms(os_model, group)
      shading = group.to_ShadingSurfaceGroup
      unless shading.empty?
        unless shading.get.space.empty?
          r += shading.get.space.get.directionofRelativeNorth
        end
      end
      n = trueNormal(s, r)

      points = (t * s.vertices).map{ |v| Topolys::Point3D.new(v.x, v.y, v.z) }
      minz = (points.map{ |p| p.z }).min

      shades[id] = {
        group:  group,
        points: points,
        minz:   minz,
        n:      n
      }
    end # shading surfaces populated
    expect(shades.size).to eq(6)

    # Mutually populate TBD & Topolys surfaces. Keep track of created "holes".
    holes = {}
    floor_holes = populateTBDdads(t_model, floors)
    ceiling_holes = populateTBDdads(t_model, ceilings)
    wall_holes = populateTBDdads(t_model, walls)

    holes.merge!(floor_holes)
    holes.merge!(ceiling_holes)
    holes.merge!(wall_holes)

    expect(floor_holes.size).to eq(0)
    expect(ceiling_holes.size).to eq(1)
    expect(wall_holes.size).to eq(2)
    expect(holes.size).to eq(3)

    # Testing normals
    floors.values.each do |properties|
      t_x = properties[:face].outer.plane.normal.x
      t_y = properties[:face].outer.plane.normal.y
      t_z = properties[:face].outer.plane.normal.z

      expect(properties[:n].x).to be_within(0.001).of(t_x)
      expect(properties[:n].y).to be_within(0.001).of(t_y)
      expect(properties[:n].z).to be_within(0.001).of(t_z)
    end

    # OpenStudio (opaque) surfaces VS number of Topolys (opaque) faces
    expect(surfaces.size).to eq(27)
    expect(t_model.faces.size).to eq(27)

    populateTBDdads(t_model, shades)
    expect(t_model.faces.size).to eq(33)

    # Loop through Topolys edges and populate TBD edge hash. Initially, there
    # should be a one-to-one correspondence between Topolys and TBD edge
    # objects. TBD edges shared only by non-deratble surfaces (e.g. 2x interior
    # walls, or outer edges of shadng surfaces) will either be removed from the
    # hash, or ignored (on the fence right now). Use Topolys-generated
    # identifiers as unique edge hash keys.
    edges = {}

    # Start with hole edges.
    holes.each do |id, wire|
      wire.edges.each do |e|
        unless edges.has_key?(e.id)
          edges[e.id] = { length: e.length,
                          v0: e.v0,
                          v1: e.v1,
                          surfaces: {}}
        end
        unless edges[e.id][:surfaces].has_key?(wire.attributes[:id])
          edges[e.id][:surfaces][wire.attributes[:id]] = { wire: wire.id }
        end
      end
    end
    expect(edges.size).to eq(12)

    # Next, floors, ceilings & walls; then shades.
    tbdSurfaceEdges(floors, edges)
    expect(edges.size).to eq(47)

    tbdSurfaceEdges(ceilings, edges)
    expect(edges.size).to eq(51)

    tbdSurfaceEdges(walls, edges)
    expect(edges.size).to eq(67)

    tbdSurfaceEdges(shades, edges)
    expect(edges.size).to eq(89)
    expect(t_model.edges.size).to eq(89)

    # the following surfaces should all share an edge
    p_S2_wall_face = walls["p_S2_wall"][:face]
    e_p_wall_face  = walls["e_p_wall"][:face]
    p_e_wall_face  = walls["p_e_wall"][:face]
    e_E_wall_face  = walls["e_E_wall"][:face]

    p_S2_wall_edge_ids = Set.new(p_S2_wall_face.outer.edges.map{|oe| oe.id})
    e_p_wall_edges_ids = Set.new(e_p_wall_face.outer.edges.map{|oe| oe.id})
    p_e_wall_edges_ids = Set.new(p_e_wall_face.outer.edges.map{|oe| oe.id})
    e_E_wall_edges_ids = Set.new(e_E_wall_face.outer.edges.map{|oe| oe.id})

    intersection = p_S2_wall_edge_ids & e_p_wall_edges_ids & p_e_wall_edges_ids
    expect(intersection.size).to eq 1

    intersection = p_S2_wall_edge_ids & e_p_wall_edges_ids & p_e_wall_edges_ids & e_E_wall_edges_ids
    expect(intersection.size).to eq 1

    shared_edges = p_S2_wall_face.shared_outer_edges(e_p_wall_face)
    expect(shared_edges.size).to eq 1
    expect(shared_edges.first.id).to eq intersection.to_a.first

    shared_edges = p_S2_wall_face.shared_outer_edges(p_e_wall_face)
    expect(shared_edges.size).to eq 1
    expect(shared_edges.first.id).to eq intersection.to_a.first

    shared_edges = p_S2_wall_face.shared_outer_edges(e_E_wall_face)
    expect(shared_edges.size).to eq 1
    expect(shared_edges.first.id).to eq intersection.to_a.first

    # g_floor and p_top should be connected with all edges shared
    g_floor_face = floors["g_floor"][:face]
    g_floor_wire = g_floor_face.outer
    g_floor_edges = g_floor_wire.edges
    p_top_face = ceilings["p_top"][:face]
    p_top_wire = p_top_face.outer
    p_top_edges = p_top_wire.edges
    shared_edges = p_top_face.shared_outer_edges(g_floor_face)

    expect(g_floor_edges.size).to be > 4
    expect(g_floor_edges.size).to eq(p_top_edges.size)
    expect(shared_edges.size).to eq(p_top_edges.size)
    g_floor_edges.each do |g_floor_edge|
      p_top_edge = p_top_edges.find{|e| e.id == g_floor_edge.id}
      expect(p_top_edge).to be_truthy
    end

    expect(floors.size).to eq(7)
    expect(ceilings.size).to eq(3)
    expect(walls.size).to eq(17)
    expect(shades.size).to eq(6)

    # Thermal bridging characteristics of edges are determined - in part - by
    # relative polar position of linked surfaces (or wires) around each edge.
    # This characterization is key in distinguishing concave from convex edges.

    # For each linked surface (or rather surface wires), set polar position
    # around edge with respect to a reference vector (perpendicular to the
    # edge), +clockwise as one is looking in the opposite position of the edge
    # vector. For instance, a vertical edge has a reference vector pointing
    # North - surfaces eastward of the edge are (0°,180°], while surfaces
    # westward of the edge are (180°,360°].

    # Much of the following code is of a topological nature, and should ideally
    # (or eventually) become available functionality offered by Topolys. Topolys
    # "wrappers" like TBD are good test beds to identify desired functionality
    # for future Topolys enhancements.
    zenith      = Topolys::Vector3D.new(0, 0, 1).freeze
    north       = Topolys::Vector3D.new(0, 1, 0).freeze
    east        = Topolys::Vector3D.new(1, 0, 0).freeze

    edges.values.each do |edge|
      origin      = edge[:v0].point
      terminal    = edge[:v1].point

      horizontal  = false
      horizontal  = true if (origin.z - terminal.z).abs < 0.01
      vertical    = false
      vertical    = true if (origin.x - terminal.x).abs < 0.01 &&
                            (origin.y - terminal.y).abs < 0.01

      edge_V = terminal - origin
      edge_plane = Topolys::Plane3D.new(origin, edge_V)

      if vertical
        reference_V = north.dup
      elsif horizontal
        reference_V = zenith.dup
      else # project zenith vector unto edge plane
        reference = edge_plane.project(origin + zenith)
        reference_V = reference - origin
      end

      edge[:surfaces].each do |id, surface|
        # loop through each linked wire and determine farthest point from
        # edge while ensuring candidate point is not aligned with edge
        t_model.wires.each do |wire|
          if surface[:wire] == wire.id # there should be a unique match
            normal = surfaces[id][:n]         if surfaces.has_key?(id)
            normal = holes[id].attributes[:n] if holes.has_key?(id)
            normal = shades[id][:n]           if shades.has_key?(id)

            farthest = Topolys::Point3D.new(origin.x, origin.y, origin.z)
            farthest_V = farthest - origin # zero magnitude, initially

            inverted = false

            i_origin = wire.points.index(origin)
            i_terminal = wire.points.index(terminal)
            i_last = wire.points.size - 1

            if i_terminal == 0
              inverted = true unless i_origin == i_last
            elsif i_origin == i_last
              inverted = true unless i_terminal == 0
            else
              inverted = true unless i_terminal - i_origin == 1
            end

            wire.points.each do |point|
              next if point == origin
              next if point == terminal
              point_on_plane = edge_plane.project(point)
              origin_point_V = point_on_plane - origin
              point_V_magnitude = origin_point_V.magnitude
              next unless point_V_magnitude > 0.01

              # Generate a plane between origin, terminal & point. Only consider
              # planes that share the same normal as wire.
              if inverted
                plane = Topolys::Plane3D.from_points(terminal, origin, point)
              else
                plane = Topolys::Plane3D.from_points(origin, terminal, point)
              end

              next unless (normal.x - plane.normal.x).abs < 0.01 &&
                          (normal.y - plane.normal.y).abs < 0.01 &&
                          (normal.z - plane.normal.z).abs < 0.01

              if point_V_magnitude > farthest_V.magnitude
                farthest = point
                farthest_V = origin_point_V
              end
            end

            angle = edge_V.angle(farthest_V)
            expect(angle).to be_within(0.01).of(Math::PI / 2) # for testing

            angle = reference_V.angle(farthest_V)

            # Adjust angle [180°, 360°] if necessary.
            adjust = false

            if vertical
              adjust = true if east.dot(farthest_V) < -0.01
            else
              if north.dot(farthest_V).abs < 0.01            ||
                (north.dot(farthest_V).abs - 1).abs < 0.01
                  adjust = true if east.dot(farthest_V) < -0.01
              else
                adjust = true if north.dot(farthest_V) < -0.01
              end
            end

            angle = 2 * Math::PI - angle if adjust
            angle -= 2 * Math::PI if (angle - 2 * Math::PI).abs < 0.01

            # store angle
            surface[:angle] = angle
            farthest_V.normalize!
            surface[:polar] = farthest_V
            surface[:normal] = normal
          end # not sure if it's worth checking matching id's ...
        end # end of edge-linked, surface-to-wire loop
      end # end of edge-linked surface loop

      # sort angles
      edge[:surfaces] = edge[:surfaces].sort_by{ |i, p| p[:angle] }.to_h
    end # end of edge loop

    expect(edges.size).to eq(89)
    expect(t_model.edges.size).to eq(89)

    # Topolys edges may constitute thermal bridges (and therefore thermally
    # derate linked OpenStudio surfaces), depending on a number of factors such
    # as surface types and boundary conditions. Thermal bridging attributes
    # (type & PSI-value pairs) are grouped into PSI sets, normally accessed
    # through the 'set' user-argument (in the OpenStudio Measure interface).

    psi_set = "poor (BC Hydro)"
    # psi_set = "(non thermal bridging)"
    # psi_set = "code (Quebec)" # thermal bridging effect less critical

    # Process user-defined TBD JSON file inputs if file exists & valid:
    #   "io" holds valid TBD JSON hash from file
    #   "io_p" holds TBD PSI sets (built-in defaults & those on file)
    #   "io_k" holds TBD KHI points (built-in defaults & those on file)
    io_path = ""
    schema_path = File.dirname(__FILE__) + "/../tbd.schema.json"
    io, io_p, io_k = processTBDinputs(surfaces, edges, psi_set, io_path, schema_path)

    # psi = PSI.new

    edges.values.each do |edge|
      next unless edge.has_key?(:surfaces)
      next unless edge[:surfaces].size > 1

      # Skip unless one (at least) linked surface is deratable, i.e.
      # outside-facing floor, ceiling or wall. Ground-facing surfaces
      # are equally processed (up to a point), as the coupling of TBD
      # edges and OpenStudio/EnergyPlus ground-facing surfaces
      # isn't currently enabled, e.g. KIVA ... TO DO.
      deratable = false
      edge[:surfaces].each do |id, surface|
        deratable = true if floors.has_key?(id)
        deratable = true if ceilings.has_key?(id)
        deratable = true if walls.has_key?(id)
      end
      next unless deratable

      psi = {} # edge-specific PSI types

      # Check if customized edge in TBD JSON file
      match = false
      if io && io.has_key?(:edges)
        io[:edges].each do |e|
          next if match
          next unless e.has_key?(:type) # a precaution, it should ...
          t = e[:type]
          next unless e.has_key?(:surfaces) # a precaution, it should ...
          e[:surfaces].each do |s|
            next if match
            next unless edge[:surfaces].has_key?(s)
            match = true # ... well, at least one ... so loop again
            e[:surfaces].each do |ss|
              next unless match
              match = false unless edges[:surfaces].has_key?(ss)
            end
          end
          next unless match
          if e.has_key?(:length) # optional edge length finetuning (up to 1 inch)
            match = false unless (e[:length] - edge[:length]).abs < 0.025
          end
          next unless match # valid user entry - overriding TBD ruleset
          if e.has_key?(:psi)
            p = e[:psi]
          else
            p = io[:unit].first[:psi]
          end
          next unless io_p.set.has_key?(p)
          next unless io_p.set[p].has_key?(t)
          psi[t] = io_p.set[p][t]
          edge[:psi] = psi
        end
      end

      p = io[:unit].first[:psi]
      edge[:surfaces].keys.each do |id|
        next if match # customized edge from TBD JSON file
        next unless surfaces.has_key?(id)

        # Skipping the :party wall label for now. Criteria determining party
        # wall edges from TBD edges is to be determined. Most likely scenario
        # seems to be an edge linking only 1x outside-facing or ground-facing
        # surface with only 1x adiabatic surface. Warrants separate tests.
        # TO DO.

        # Label edge as :grade if linked to:
        #   1x ground-facing surface (e.g. slab or wall)
        #   1x outside-facing surface (i.e. normally a wall)
        unless psi.has_key?(:grade)
          edge[:surfaces].keys.each do |i|
            next unless surfaces.has_key?(i)
            next unless surfaces[i][:boundary].downcase == "outdoors"
            next unless surfaces[id].has_key?(:ground)
            next unless surfaces[id][:ground]
            psi[:grade] = io_p.set[p][:grade]
          end
        end

        # Label edge as :balcony if linked to:
        #   1x floor
        #   1x shade
        unless psi.has_key?(:balcony)
          edge[:surfaces].keys.each do |i|
            next unless shades.has_key?(i)
            next unless floors.has_key?(id)
            psi[:balcony] = io_p.set[p][:balcony]
          end
        end

        # Label edge as :parapet if linked to:
        #   1x outside-facing wall &
        #   1x outside-facing ceiling
        unless psi.has_key?(:parapet)
          edge[:surfaces].keys.each do |i|
            next unless walls.has_key?(i)
            next unless walls[i][:boundary].downcase == "outdoors"
            next unless ceilings.has_key?(id)
            next unless ceilings[id][:boundary].downcase == "outdoors"
            psi[:parapet] = io_p.set[p][:parapet]
          end
        end

        # Repeat for exposed floors vs walls, as :parapet is currently a
        # proxy for intersections between exposed floors & walls
        unless psi.has_key?(:parapet)
          edge[:surfaces].keys.each do |i|
            next unless walls.has_key?(i)
            next unless walls[i][:boundary].downcase == "outdoors"
            next unless floors.has_key?(id)
            next unless floors[id][:boundary].downcase == "outdoors"
            psi[:parapet] = io_p.set[p][:parapet]
          end
        end

        # Repeat for exposed floors vs roofs, as :parapet is currently a
        # proxy for intersections between exposed floors & roofs
        unless psi.has_key?(:parapet)
          edge[:surfaces].keys.each do |i|
            next unless ceilings.has_key?(i)
            next unless ceilings[i][:boundary].downcase == "outdoors"
            next unless floors.has_key?(id)
            next unless floors[id][:boundary].downcase == "outdoors"
            psi[:parapet] = io_p.set[p][:parapet]
          end
        end

        # Label edge as :rimjoist if linked to:
        #   1x outside-facing wall &
        #   1x floor
        unless psi.has_key?(:rimjoist)
          edge[:surfaces].keys.each do |i|
            next unless floors.has_key?(i)
            next unless walls.has_key?(id)
            next unless walls[id][:boundary].downcase == "outdoors"
            psi[:rimjoist] = io_p.set[p][:rimjoist]
          end
        end

        # Label edge as :fenestration if linked to:
        #   1x subsurface
        unless psi.has_key?(:fenestration)
          edge[:surfaces].keys.each do |i|
            next unless holes.has_key?(i)
            psi[:fenestration] = io_p.set[p][:fenestration]
          end
        end

        # Label edge as :concave or :convex (corner) if linked to:
        #   2x outside-facing walls (& relative polar positions of walls)
        unless psi.has_key?(:concave)
          edge[:surfaces].keys.each do |i|
            next if i == id
            next unless walls.has_key?(i)
            next unless walls[i][:boundary].downcase == "outdoors"
            next unless walls.has_key?(id)
            next unless walls[id][:boundary].downcase == "outdoors"

            s1 = edge[:surfaces][id]
            s2 = edge[:surfaces][i]

            angle = s2[:angle] - s1[:angle]
            next unless angle > 0
            next unless (2 * Math::PI - angle).abs > 0
            next if angle > 3 * Math::PI / 4 && angle < 5 * Math::PI / 4

            n1_d_p2 = s1[:normal].dot(s2[:polar])
            p1_d_n2 = s1[:polar].dot(s2[:normal])
            psi[:concave] = io_p.set[p][:concave] if n1_d_p2 > 0 && p1_d_n2 > 0
            psi[:convex]  = io_p.set[p][:convex]  if n1_d_p2 < 0 && p1_d_n2 < 0
          end
        end
      end # edge's surfaces loop

      edge[:psi] = psi unless psi.empty?
    end # edge loop

    # In the preceding loop, TBD initially sets individual edge PSI types/values
    # to those of the project-wide :unit set. If the TBD JSON file holds custom
    # :story, :space or :surface PSI sets that are applicable to individual edges,
    # then those override the default :unit ones.

    # For now, the link between TBD :stories and OSM BuildingStories isn't yet
    # completed/tested, so ignored for now ...
    # openstudio-sdk-documentation.s3.amazonaws.com/cpp/OpenStudio-2.9.0-doc/model/html/classopenstudio_1_1model_1_1_building_story.html
    if io
      # if io.has_key?(:stories)    # ... will override :unit sets
      # end

      if io.has_key?(:spaces)     # ... will override :stories sets
        io[:spaces].each do |space|
          next unless space.has_key?(:id)
          next unless space.has_key?(:psi)
          i = space[:id]
          p = space[:psi]
          next unless io_p.set.has_key?(p)

          edges.values.each do |edge|
            next unless edge.has_key?(:psi)
            next unless edge.has_key?(:surfaces)

            # TBD/Topolys edges will generally be linked to more than one surface
            # and hence to more than one space. It is possible for a TBD JSON file
            # to hold 2x space PSI sets that affect one or more edges common to
            # both spaces. As with Ruby and JSON hashes, the last processed TBD
            # JSON space PSI set will supersede preceding ones. Caution ...
            # Maybe future revisons to TBD JSON I/O validation ...
            edge[:surfaces].each do |s|
              next unless surfaces.has_key?(s)
              next unless surfaces[s].has_key?(:space)
              sp = surfaces[s][:space]
              next if sp.empty?
              sp = sp.get
              next unless i == sp.nameString
              edge[:psi].keys.each do |t|
                edge[:psi][t] = io_p.set[p][t] if io_p.set[p].has_key?(t)
              end
            end
          end
        end
      end

      if io.has_key?(:surfaces)   # ... will override :spaces sets
        io[:surfaces].each do |surface|
          next unless surface.has_key?(:id)
          i = surface[:id]
          if surface.has_key?(:psi)
            p = surface[:psi]
            next unless io_p.set.has_key?(p)

            edges.values.each do |edge|
              next unless edge.has_key?(:psi)
              next unless edge.has_key?(:surfaces)

              # TBD/Topolys edges will generally be linked to more than one
              # surface. It is possible for a TBD JSON file to hold 2x surface PSI
              # sets that affect one or more edges common to both surfaces. As
              # with Ruby and JSON hashes, the last processed TBD JSON surface PSI
              # set will supersede preceding ones. Caution ...
              # Maybe future revisons to TBD JSON I/O validation ...
              edge[:surfaces].each do |s|
                next unless surfaces.has_key?(s)
                next unless i == s
                edge[:psi].keys.each do |t|
                  edge[:psi][t] = io_p.set[p][t] if io_p.set[p].has_key?(t)
                end
              end
            end
          end
        end
      end
    end

    n_deratables = 0
    n_edges_at_grade = 0
    n_edges_as_balconies = 0
    n_edges_as_parapets = 0
    n_edges_as_rimjoists = 0
    n_edges_as_fenestrations = 0
    n_edges_as_concave_corners = 0
    n_edges_as_convex_corners = 0

    edges.values.each do |edge|
      next unless edge.has_key?(:psi)
      n_deratables += 1
      n_edges_at_grade            += 1 if edge[:psi].has_key?(:grade)
      n_edges_as_balconies        += 1 if edge[:psi].has_key?(:balcony)
      n_edges_as_parapets         += 1 if edge[:psi].has_key?(:parapet)
      n_edges_as_rimjoists        += 1 if edge[:psi].has_key?(:rimjoist)
      n_edges_as_fenestrations    += 1 if edge[:psi].has_key?(:fenestration)
      n_edges_as_concave_corners  += 1 if edge[:psi].has_key?(:concave)
      n_edges_as_convex_corners   += 1 if edge[:psi].has_key?(:convex)
    end
    expect(n_deratables).to eq(62)
    expect(n_edges_at_grade).to eq(0)
    expect(n_edges_as_balconies).to eq(4)
    expect(n_edges_as_parapets).to eq(31)
    expect(n_edges_as_rimjoists).to eq(32)
    expect(n_edges_as_fenestrations).to eq(12)
    expect(n_edges_as_concave_corners).to eq(4)
    expect(n_edges_as_convex_corners).to eq(12)

    # loop through each edge and assign heat loss to linked surfaces.
    edges.each do |identifier, edge|
      next unless edge.has_key?(:psi)
      psi = edge[:psi].values.max
      next unless psi > 0.01
      bridge = { psi: psi,
                 type: edge[:psi].key(psi),
                 length: edge[:length] }

      # Retrieve valid linked surfaces as deratables.
      deratables = {}
      edge[:surfaces].each do |id, surface|
        next unless surfaces.has_key?(id)
        next unless surfaces[id][:boundary].downcase == "outdoors"
        deratables[id] = surface
      end

      # Retrieve linked openings.
      openings = {}
      if edge[:psi].has_key?(:fenestration)
        edge[:surfaces].each do |id, surface|
          next unless holes.has_key?(id)
          openings[id] = surface
        end
      end

      next if openings.size > 1 # edge links 2x openings

      # Prune if edge links an opening and its parent, as well as 1x other
      # opaque surface (i.e. corner window derates neighbour - not parent).
      if deratables.size > 1 && openings.size > 0
        deratables.each do |id, deratable|
          if surfaces[id].has_key?(:windows)
            surfaces[id][:windows].keys.each do |i|
              deratables.delete(id) if openings.has_key?(i)
            end
          end
          if surfaces[id].has_key?(:doors)
            surfaces[id][:doors].keys.each do |i|
              deratables.delete(id) if openings.has_key?(i)
            end
          end
          if surfaces[id].has_key?(:skylights)
            surfaces[id][:skylights].keys.each do |i|
              deratables.delete(id) if openings.has_key?(i)
            end
          end
        end
      end

      next unless deratables.size > 0

      # Split thermal bridge heat loss equally amongst deratable surfaces.
      bridge[:psi] /= deratables.size

      # Assign heat loss from thermal bridges to surfaces.
      deratables.each do |id, deratable|
        surfaces[id][:edges] = {} unless surfaces[id].has_key?(:edges)
        surfaces[id][:edges][identifier] = bridge
      end
    end

    # Assign thermal bridging heat loss [in W/K] to each deratable surface.
    n_surfaces_to_derate = 0
    surfaces.values.each do |surface|
      next unless surface.has_key?(:edges)
      surface[:heatloss] = 0
      surface[:edges].values.each do |edge|
        surface[:heatloss] += edge[:psi] * edge[:length]
      end
      n_surfaces_to_derate += 1
    end
    #expect(n_surfaces_to_derate).to eq(0) # if "(non thermal bridging)"
    expect(n_surfaces_to_derate).to eq(22) # if "poor (BC Hydro)"

    # if "poor (BC Hydro)"
    expect(surfaces["s_floor"   ][:heatloss]).to be_within(0.01).of( 8.800)
    expect(surfaces["s_E_wall"  ][:heatloss]).to be_within(0.01).of( 5.041)
    expect(surfaces["p_E_floor" ][:heatloss]).to be_within(0.01).of(18.650)
    expect(surfaces["s_S_wall"  ][:heatloss]).to be_within(0.01).of( 6.583)
    expect(surfaces["e_W_wall"  ][:heatloss]).to be_within(0.01).of( 6.365)
    expect(surfaces["p_N_wall"  ][:heatloss]).to be_within(0.01).of(37.250)
    expect(surfaces["p_S2_wall" ][:heatloss]).to be_within(0.01).of(27.268)
    expect(surfaces["p_S1_wall" ][:heatloss]).to be_within(0.01).of( 7.063)
    expect(surfaces["g_S_wall"  ][:heatloss]).to be_within(0.01).of(56.150)
    expect(surfaces["p_floor"   ][:heatloss]).to be_within(0.01).of(10.000)
    expect(surfaces["p_W1_floor"][:heatloss]).to be_within(0.01).of(13.775)
    expect(surfaces["e_N_wall"  ][:heatloss]).to be_within(0.01).of( 5.639)
    expect(surfaces["s_N_wall"  ][:heatloss]).to be_within(0.01).of( 6.583)
    expect(surfaces["g_E_wall"  ][:heatloss]).to be_within(0.01).of(18.195)
    expect(surfaces["e_S_wall"  ][:heatloss]).to be_within(0.01).of( 8.615)
    expect(surfaces["e_top"     ][:heatloss]).to be_within(0.01).of( 4.400)
    expect(surfaces["s_W_wall"  ][:heatloss]).to be_within(0.01).of( 5.670)
    expect(surfaces["e_E_wall"  ][:heatloss]).to be_within(0.01).of( 6.365)
    expect(surfaces["e_floor"   ][:heatloss]).to be_within(0.01).of( 5.500)
    expect(surfaces["g_W_wall"  ][:heatloss]).to be_within(0.01).of(18.195)
    expect(surfaces["g_N_wall"  ][:heatloss]).to be_within(0.01).of(54.255)
    expect(surfaces["p_W2_floor"][:heatloss]).to be_within(0.01).of(13.729)

    # if "(non thermal bridging)""
    # expect(surfaces["s_floor"   ].has_key?(:heatloss)).to be(false)
    # expect(surfaces["s_E_wall"  ].has_key?(:heatloss)).to be(false)
    # expect(surfaces["p_E_floor" ].has_key?(:heatloss)).to be(false)
    # expect(surfaces["s_S_wall"  ].has_key?(:heatloss)).to be(false)
    # expect(surfaces["e_W_wall"  ].has_key?(:heatloss)).to be(false)
    # expect(surfaces["p_N_wall"  ].has_key?(:heatloss)).to be(false)
    # expect(surfaces["p_S2_wall" ].has_key?(:heatloss)).to be(false)
    # expect(surfaces["p_S1_wall" ].has_key?(:heatloss)).to be(false)
    # expect(surfaces["g_S_wall"  ].has_key?(:heatloss)).to be(false)
    # expect(surfaces["p_floor"   ].has_key?(:heatloss)).to be(false)
    # expect(surfaces["p_W1_floor"].has_key?(:heatloss)).to be(false)
    # expect(surfaces["e_N_wall"  ].has_key?(:heatloss)).to be(false)
    # expect(surfaces["s_N_wall"  ].has_key?(:heatloss)).to be(false)
    # expect(surfaces["g_E_wall"  ].has_key?(:heatloss)).to be(false)
    # expect(surfaces["e_S_wall"  ].has_key?(:heatloss)).to be(false)
    # expect(surfaces["e_top"     ].has_key?(:heatloss)).to be(false)
    # expect(surfaces["s_W_wall"  ].has_key?(:heatloss)).to be(false)
    # expect(surfaces["e_E_wall"  ].has_key?(:heatloss)).to be(false)
    # expect(surfaces["e_floor"   ].has_key?(:heatloss)).to be(false)
    # expect(surfaces["g_W_wall"  ].has_key?(:heatloss)).to be(false)
    # expect(surfaces["g_N_wall"  ].has_key?(:heatloss)).to be(false)
    # expect(surfaces["p_W2_floor"].has_key?(:heatloss)).to be(false)

    #ceiling_c   = defaults.roofCeilingConstruction.get.to_Construction.get
    #wall_c      = defaults.wallConstruction.get.to_Construction.get
    #floor_c     = defaults.floorConstruction.get.to_Construction.get

    # Derated (cloned) constructions are unique to each deratable surface.
    # Unique construction names are prefixed with the surface name,
    # and suffixed with " tbd", indicating that the construction is
    # henceforth thermally derated. The " tbd" expression is also key in
    # avoiding inadvertent derating - TBD will not derate constructions
    # (or rather materials) having " tbd" in its OpenStudio name.
    surfaces.each do |id, surface|
      next unless surface.has_key?(:edges)
      os_model.getSurfaces.each do |s|
        next unless id == s.nameString
        current_c = s.construction.get
        next if current_c.nil?
        construction_name = current_c.nameString
        c = current_c.clone(os_model).to_Construction.get

        # index - of layer/material (to derate) in cloned construction
        # type  - either massless (RSi) or standard (k + d)
        # r     - initial RSi value of the targeted layer to derate
        index, type, r = deratableLayer(c)

        index = nil unless index.is_a?(Numeric) &&
                           index >=0            &&
                           index < c.layers.size

        # m     - newly derated, cloned material
        m = nil
        m = derate(os_model, id, surface, c, index, type, r) unless index.nil?

        # "m" may be nilled simply because the targeted construction has already
        # been derated, i.e. holds " tbd" in its name. Names of cloned/derated
        # constructions (due to TBD) include the surface name (since derated
        # constructions are unique to each surface) and the suffix " c tbd".
        unless m.nil?
          c.setLayer(index, m)
          c.setName("#{id} c tbd")
          s.setConstruction(c)
        end
      end
    end

    # testing
    floors.each do |id, floor|
      next unless floor.has_key?(:edges)
      os_model.getSurfaces.each do |s|
        next unless id == s.nameString
        expect(s.isConstructionDefaulted).to be(false)
        expect(/ tbd/i.match(s.construction.get.nameString)).to_not eq(nil)
      end
    end

    # testing
    ceilings.each do |id, ceiling|
      next unless ceiling.has_key?(:edges)
      os_model.getSurfaces.each do |s|
        next unless id == s.nameString
        expect(s.isConstructionDefaulted).to be(false)
        expect(/ tbd/i.match(s.construction.get.nameString)).to_not eq(nil)
      end
    end

    # testing
    walls.each do |id, wall|
      next unless wall.has_key?(:edges)
      os_model.getSurfaces.each do |s|
        next unless id == s.nameString
        expect(s.isConstructionDefaulted).to be(false)
        expect(/ tbd/i.match(s.construction.get.nameString)).to_not eq(nil)
      end
    end

  end # can process thermal bridging and derating : LoScrigno

  it "can process TB & D : DOE Prototype test_smalloffice.osm" do
    translator = OpenStudio::OSVersion::VersionTranslator.new
    path = OpenStudio::Path.new(File.dirname(__FILE__) + "/files/test_smalloffice.osm")
    os_model = translator.loadModel(path)
    expect(os_model.empty?).to be(false)
    os_model = os_model.get

    psi_set = "poor (BC Hydro)"
    io_path = ""
    schema_path = File.dirname(__FILE__) + "/../tbd.schema.json"
    gen_kiva = false
    io, surfaces = processTBD(os_model, psi_set, io_path, gen_kiva)
    expect(surfaces.size).to eq(43)

    # testing
    surfaces.each do |id, surface|
      next unless surface.has_key?(:edges)
      os_model.getSurfaces.each do |s|
        next unless id == s.nameString
        expect(s.isConstructionDefaulted).to be(false)
        expect(/ tbd/i.match(s.construction.get.nameString)).to_not eq(nil)
      end
    end
  end

  it "can process TB & D : DOE Prototype test_warehouse.osm" do
    translator = OpenStudio::OSVersion::VersionTranslator.new
    path = OpenStudio::Path.new(File.dirname(__FILE__) + "/files/test_warehouse.osm")
    os_model = translator.loadModel(path)
    expect(os_model.empty?).to be(false)
    os_model = os_model.get

    psi_set = "poor (BC Hydro)"
    io_path = ""
    schema_path = File.dirname(__FILE__) + "/../tbd.schema.json"
    gen_kiva = false
    io, surfaces = processTBD(os_model, psi_set, io_path, schema_path, gen_kiva)
    expect(surfaces.size).to eq(23)

    # testing
    surfaces.each do |id, surface|
      next unless surface.has_key?(:edges)
      os_model.getSurfaces.each do |s|
        next unless id == s.nameString
        expect(s.isConstructionDefaulted).to be(false)
        expect(/ tbd/i.match(s.construction.get.nameString)).to_not eq(nil)
      end
    end

    surfaces.each do |id, surface|
      if surface.has_key?(:ratio)
        ratio  = format "%3.1f", surface[:ratio]
        name   = id.rjust(15, " ")
        # puts "#{name} RSi derated by #{ratio}%"
      else
        expect(surface[:boundary].downcase).to_not eq("outdoors")
      end
    end
  end

  it "can process TB & D : DOE Prototype test_warehouse.osm + JSON I/O" do
    translator = OpenStudio::OSVersion::VersionTranslator.new
    path = OpenStudio::Path.new(File.dirname(__FILE__) + "/files/test_warehouse.osm")
    os_model = translator.loadModel(path)
    expect(os_model.empty?).to be(false)
    os_model = os_model.get

    # 1. run the measure with a basic TBD JSON input file, e.g. :
    #    - a custom PSI set, e.g. "compliant" set
    #    - (4x) custom edges, e.g. "bad" :fenestration perimeters between
    #      - "Office Left Wall Window1" & "Office Left Wall"

    # The TBD JSON input file should hold the following:
    # "edges": [
    #  {
    #    "psi": "bad",
    #    "type": "fenestration",
    #    "surfaces": [
    #      "Office Left Wall Window1",
    #      "Office Left Wall"
    #    ]
    #  }
    # ],

    # Despite defining the psi_set as having no thermal bridges, the "compliant"
    # PSI set on file will be considered as the building-wide default set.
    psi_set = "(non thermal bridging)"
    io_path = File.dirname(__FILE__) + "/../json/tbd_warehouse.json"
    schema_path = File.dirname(__FILE__) + "/../tbd.schema.json"
    gen_kiva = false
    io, surfaces = processTBD(os_model, psi_set, io_path, schema_path, gen_kiva)
    expect(surfaces.size).to eq(23)

    surfaces.each do |id, surface|
      next unless surface.has_key?(:edges)
      os_model.getSurfaces.each do |s|
        next unless id == s.nameString
        expect(s.isConstructionDefaulted).to be(false)
        expect(/ tbd/i.match(s.construction.get.nameString)).to_not eq(nil)
      end
    end

    surfaces.each do |id, surface|
      if surface.has_key?(:ratio)
        ratio  = format "%3.1f", surface[:ratio]
        name   = id.rjust(15, " ")
        # puts "#{name} RSi derated by #{ratio}%"
        # ... should print out:
        # Fine Storage Office Front Wall  RSi derated by -11.8%
        # Office Left Wall                RSi derated by -45.9% ~14% increase
        # Fine Storage Office Left Wall   RSi derated by -13.8%
        # Fine Storage Roof               RSi derated by -8.1%
        # Office Front Wall               RSi derated by -29.9%
        # Fine Storage Right Wall         RSi derated by -12.4%
        # Bulk Storage Right Wall         RSi derated by -8.7%
        # Bulk Storage Rear Wall          RSi derated by -8.3%
        # Fine Storage Front Wall         RSi derated by -12.0%
        # Fine Storage Left Wall          RSi derated by -11.9%
        # Bulk Storage Left Wall          RSi derated by -11.8%
        # Bulk Storage Roof               RSi derated by -4.0%

        # ... yet the following WITHOUT the bad fenestration edges:
        # Fine Storage Office Front Wall  RSi derated by -11.8%
        # Office Left Wall                RSi derated by -40.1% <<< <<< <<< <<<
        # Fine Storage Office Left Wall   RSi derated by -13.8%
        # Fine Storage Roof               RSi derated by -8.1%
        # Office Front Wall               RSi derated by -29.9%
        # Fine Storage Right Wall         RSi derated by -12.4%
        # Bulk Storage Right Wall         RSi derated by -8.7%
        # Bulk Storage Rear Wall          RSi derated by -8.3%
        # Fine Storage Front Wall         RSi derated by -12.0%
        # Fine Storage Left Wall          RSi derated by -11.9%
        # Bulk Storage Left Wall          RSi derated by -11.8%
        # Bulk Storage Roof               RSi derated by -4.0%

        next unless name == "Office Left Wall"
        expect(surface[:ratio]).to be_within(0.2).of(-45.9)
      else
        expect(surface[:boundary].downcase).to_not eq("outdoors")
      end
    end

    # Now mimic the export functionality of the measure
    out = JSON.pretty_generate(io)
    out_path = File.dirname(__FILE__) + "/../json/tbd_warehouse.out.json"
    File.open(out_path, "w") do |out_path|
      out_path.puts out
    end

    # 2. Re-use the exported file as input for another warehouse
    os_model2 = translator.loadModel(path)
    expect(os_model2.empty?).to be(false)
    os_model2 = os_model2.get

    io_path2 = File.dirname(__FILE__) + "/../json/tbd_warehouse.out.json"
    gen_kiva = false
    io2, surfaces = processTBD(os_model2, psi_set, io_path2, schema_path, gen_kiva)
    expect(surfaces.size).to eq(23)

    surfaces.each do |id, surface|
      next unless surface.has_key?(:edges)
      os_model.getSurfaces.each do |s|
        next unless id == s.nameString
        expect(s.isConstructionDefaulted).to be(false)
        expect(/ tbd/i.match(s.construction.get.nameString)).to_not eq(nil)
      end
    end

    surfaces.each do |id, surface|
      if surface.has_key?(:ratio)
        ratio  = format "%3.1f", surface[:ratio]
        name   = id.rjust(15, " ")
        # puts "#{name} RSi derated by #{ratio}%"
        # ... should print out:
        # Fine Storage Office Front Wall  RSi derated by -11.8%
        # Office Left Wall                RSi derated by -45.9% ~14% increase
        # Fine Storage Office Left Wall   RSi derated by -13.8%
        # Fine Storage Roof               RSi derated by -8.1%
        # Office Front Wall               RSi derated by -29.9%
        # Fine Storage Right Wall         RSi derated by -12.4%
        # Bulk Storage Right Wall         RSi derated by -8.7%
        # Bulk Storage Rear Wall          RSi derated by -8.3%
        # Fine Storage Front Wall         RSi derated by -12.0%
        # Fine Storage Left Wall          RSi derated by -11.9%
        # Bulk Storage Left Wall          RSi derated by -11.8%
        # Bulk Storage Roof               RSi derated by -4.0%

        next unless name == "Office Left Wall"
        expect(surface[:ratio]).to be_within(0.2).of(-45.9)

        # Note the content of the out.json file:
        # {
        #   "psi": "bad",
        #   "type": "fenestration",
        #   "length": 1.524940613884627,
        #   "surfaces": [
        #     "Office Left Wall Window1",
        #     "Office Left Wall"
        #   ],
        #   "v0x": 0.0,
        #   "v0y": 7.51904930207155,
        #   "v0z": 2.43929602151392,
        #   "v1x": 0.0,
        #   "v1y": 7.51904930207155,
        #   "v1z": 0.914355407629293
        # },
        # {
        #   "psi": "bad",
        #   "type": "fenestration",
        #   "length": 2.13349595113501,
        #   "surfaces": [
        #     "Office Left Wall Window1",
        #     "Office Left Wall"
        #   ],
        #   "v0x": 0.0,
        #   "v0y": 7.51904930207155,
        #   "v0z": 0.914355407629293,
        #   "v1x": 0.0,
        #   "v1y": 5.38555335093654,
        #   "v1z": 0.914355407629293
        # },
        # {
        #   "psi": "bad",
        #   "type": "fenestration",
        #   "length": 1.524940613884627,
        #   "surfaces": [
        #     "Office Left Wall Window1",
        #     "Office Left Wall"
        #   ],
        #   "v0x": 0.0,
        #   "v0y": 5.38555335093654,
        #   "v0z": 0.914355407629293,
        #   "v1x": 0.0,
        #   "v1y": 5.38555335093654,
        #   "v1z": 2.43929602151392
        # },
        # {
        #   "psi": "bad",
        #   "type": "fenestration",
        #   "length": 2.13349595113501,
        #   "surfaces": [
        #     "Office Left Wall Window1",
        #     "Office Left Wall"
        #   ],
        #   "v0x": 0.0,
        #   "v0y": 5.38555335093654,
        #   "v0z": 2.43929602151392,
        #   "v1x": 0.0,
        #   "v1y": 7.51904930207155,
        #   "v1z": 2.43929602151392
        # },
      else
        expect(surface[:boundary].downcase).to_not eq("outdoors")
      end
    end

    # Now mimic (again) the export functionality of the measure
    out2 = JSON.pretty_generate(io2)
    out_path2 = File.dirname(__FILE__) + "/../json/tbd_warehouse2.out.json"
    File.open(out_path2, "w") do |out_path2|
      out_path2.puts out2
    end

    # Both output files should be the same ...
    # cmd = "diff #{out_path} #{out_path2}"
    # expect(system( cmd )).to be(true)
    # expect(FileUtils).to be_identical(out_path, out_path2)
    expect(FileUtils.identical?(out_path, out_path2)).to be(true)
  end

  it "can process TB & D : DOE Prototype test_warehouse.osm + JSON I/O (2)" do
    translator = OpenStudio::OSVersion::VersionTranslator.new
    path = OpenStudio::Path.new(File.dirname(__FILE__) + "/files/test_warehouse.osm")
    os_model = translator.loadModel(path)
    expect(os_model.empty?).to be(false)
    os_model = os_model.get

    # 1. run the measure with a basic TBD JSON input file, e.g. :
    #    - a custom PSI set, e.g. "compliant" set
    #    - (1x) custom edges, e.g. "bad" :fenestration perimeters between
    #      - "Office Left Wall Window1" & "Office Left Wall"
    #      - 1x? this time, with explicit 3D coordinates for shared edge.

    # The TBD JSON input file should hold the following:
    # "edges": [
    #  {
    #    "psi": "bad",
    #    "type": "fenestration",
    #    "surfaces": [
    #      "Office Left Wall Window1",
    #      "Office Left Wall"
    #    ],
    #    "v0x": 0.0,
    #    "v0y": 7.51904930207155,
    #    "v0z": 0.914355407629293,
    #    "v1x": 0.0,
    #    "v1y": 5.38555335093654,
    #    "v1z": 0.914355407629293
    #   }
    # ],

    # Despite defining the psi_set as having no thermal bridges, the "compliant"
    # PSI set on file will be considered as the building-wide default set.
    psi_set = "(non thermal bridging)"
    io_path = File.dirname(__FILE__) + "/../json/tbd_warehouse1.json"
    schema_path = File.dirname(__FILE__) + "/../tbd.schema.json"
    gen_kiva = false
    io, surfaces = processTBD(os_model, psi_set, io_path, schema_path, gen_kiva)
    expect(surfaces.size).to eq(23)

    surfaces.each do |id, surface|
      next unless surface.has_key?(:edges)
      os_model.getSurfaces.each do |s|
        next unless id == s.nameString
        expect(s.isConstructionDefaulted).to be(false)
        expect(/ tbd/i.match(s.construction.get.nameString)).to_not eq(nil)
      end
    end

    surfaces.each do |id, surface|
      if surface.has_key?(:ratio)
        ratio  = format "%3.1f", surface[:ratio]
        name   = id.rjust(15, " ")
        # puts "#{name} RSi derated by #{ratio}%"
        # ... should print out:
        # Fine Storage Office Front Wall  RSi derated by -11.8%
        # Office Left Wall                RSi derated by -41.9% ~4% increase
        # Fine Storage Office Left Wall   RSi derated by -13.8%
        # Fine Storage Roof               RSi derated by -8.1%
        # Office Front Wall               RSi derated by -29.9%
        # Fine Storage Right Wall         RSi derated by -12.4%
        # Bulk Storage Right Wall         RSi derated by -8.7%
        # Bulk Storage Rear Wall          RSi derated by -8.3%
        # Fine Storage Front Wall         RSi derated by -12.0%
        # Fine Storage Left Wall          RSi derated by -11.9%
        # Bulk Storage Left Wall          RSi derated by -11.8%
        # Bulk Storage Roof               RSi derated by -4.0%

        # ... yet the following WITHOUT the bad fenestration edge:
        # Fine Storage Office Front Wall  RSi derated by -11.8%
        # Office Left Wall                RSi derated by -40.1% <<< <<< <<< <<<
        # Fine Storage Office Left Wall   RSi derated by -13.8%
        # Fine Storage Roof               RSi derated by -8.1%
        # Office Front Wall               RSi derated by -29.9%
        # Fine Storage Right Wall         RSi derated by -12.4%
        # Bulk Storage Right Wall         RSi derated by -8.7%
        # Bulk Storage Rear Wall          RSi derated by -8.3%
        # Fine Storage Front Wall         RSi derated by -12.0%
        # Fine Storage Left Wall          RSi derated by -11.9%
        # Bulk Storage Left Wall          RSi derated by -11.8%
        # Bulk Storage Roof               RSi derated by -4.0%

        next unless name == "Office Left Wall"
        expect(surface[:ratio]).to be_within(0.2).of(-41.9)
      else
        expect(surface[:boundary].downcase).to_not eq("outdoors")
      end
    end

    # Now mimic the export functionality of the measure
    out = JSON.pretty_generate(io)
    out_path = File.dirname(__FILE__) + "/../json/tbd_warehouse1.out.json"
    File.open(out_path, "w") do |out_path|
      out_path.puts out
    end

    # 2. Re-use the exported file as input for another warehouse
    os_model2 = translator.loadModel(path)
    expect(os_model2.empty?).to be(false)
    os_model2 = os_model2.get

    io_path2 = File.dirname(__FILE__) + "/../json/tbd_warehouse1.out.json"
    gen_kiva = false
    io2, surfaces = processTBD(os_model2, psi_set, io_path2, schema_path, gen_kiva)
    expect(surfaces.size).to eq(23)

    surfaces.each do |id, surface|
      next unless surface.has_key?(:edges)
      os_model.getSurfaces.each do |s|
        next unless id == s.nameString
        expect(s.isConstructionDefaulted).to be(false)
        expect(/ tbd/i.match(s.construction.get.nameString)).to_not eq(nil)
      end
    end

    surfaces.each do |id, surface|
      if surface.has_key?(:ratio)
        ratio  = format "%3.1f", surface[:ratio]
        name   = id.rjust(15, " ")
        # puts "#{name} RSi derated by #{ratio}%"
        # ... should print out:
        # Fine Storage Office Front Wall  RSi derated by -11.8%
        # Office Left Wall                RSi derated by -41.9% ~4% increase
        # Fine Storage Office Left Wall   RSi derated by -13.8%
        # Fine Storage Roof               RSi derated by -8.1%
        # Office Front Wall               RSi derated by -29.9%
        # Fine Storage Right Wall         RSi derated by -12.4%
        # Bulk Storage Right Wall         RSi derated by -8.7%
        # Bulk Storage Rear Wall          RSi derated by -8.3%
        # Fine Storage Front Wall         RSi derated by -12.0%
        # Fine Storage Left Wall          RSi derated by -11.9%
        # Bulk Storage Left Wall          RSi derated by -11.8%
        # Bulk Storage Roof               RSi derated by -4.0%

        next unless name == "Office Left Wall"
        expect(surface[:ratio]).to be_within(0.2).of(-41.9)

        # Note the content of the out.json file:
        # {
        #   "psi": "compliant",
        #   "type": "fenestration",
        #   "length": 1.524940613884627,
        #   "surfaces": [
        #     "Office Left Wall Window1",
        #     "Office Left Wall"
        #   ],
        #   "count": 1,
        #   "v0x": 0.0,
        #   "v0y": 7.51904930207155,
        #   "v0z": 2.43929602151392,
        #   "v1x": 0.0,
        #   "v1y": 7.51904930207155,
        #   "v1z": 0.914355407629293
        # },
        # {
        #   "psi": "bad",
        #   "type": "fenestration",
        #   "length": 2.13349595113501,
        #   "surfaces": [
        #     "Office Left Wall Window1",
        #     "Office Left Wall"
        #   ],
        #   "count": 1,
        #   "v0x": 0.0,
        #   "v0y": 7.51904930207155,
        #   "v0z": 0.914355407629293,
        #   "v1x": 0.0,
        #   "v1y": 5.38555335093654,
        #   "v1z": 0.914355407629293
        # },
        # {
        #   "psi": "compliant",
        #   "type": "fenestration",
        #   "length": 1.524940613884627,
        #   "surfaces": [
        #     "Office Left Wall Window1",
        #     "Office Left Wall"
        #   ],
        #   "count": 1,
        #   "v0x": 0.0,
        #   "v0y": 5.38555335093654,
        #   "v0z": 0.914355407629293,
        #   "v1x": 0.0,
        #   "v1y": 5.38555335093654,
        #   "v1z": 2.43929602151392
        # },
        # {
        #   "psi": "compliant",
        #   "type": "fenestration",
        #   "length": 2.13349595113501,
        #   "surfaces": [
        #     "Office Left Wall Window1",
        #     "Office Left Wall"
        #   ],
        #   "count": 1,
        #   "v0x": 0.0,
        #   "v0y": 5.38555335093654,
        #   "v0z": 2.43929602151392,
        #   "v1x": 0.0,
        #   "v1y": 7.51904930207155,
        #   "v1z": 2.43929602151392
        # },
<<<<<<< HEAD
=======
        #
        # 4x unique entries (only 1x is "bad"):
        # ... 3x others, same PSI set, PSI type and surface list
>>>>>>> 6f6677af
      else
        expect(surface[:boundary].downcase).to_not eq("outdoors")
      end
    end

    # Now mimic (again) the export functionality of the measure
    out2 = JSON.pretty_generate(io2)
    out_path2 = File.dirname(__FILE__) + "/../json/tbd_warehouse3.out.json"
    File.open(out_path2, "w") do |out_path2|
      out_path2.puts out2
    end

    # Both output files should be the same ...
    # cmd = "diff #{out_path} #{out_path2}"
    # expect(system( cmd )).to be(true)
    # expect(FileUtils).to be_identical(out_path, out_path2)
    expect(FileUtils.identical?(out_path, out_path2)).to be(true)
  end

  it "can process TB & D : test_seb.osm" do
    translator = OpenStudio::OSVersion::VersionTranslator.new
    path = OpenStudio::Path.new(File.dirname(__FILE__) + "/files/test_seb.osm")
    os_model = translator.loadModel(path)
    expect(os_model.empty?).to be(false)
    os_model = os_model.get

    psi_set = "poor (BC Hydro)"
    io_path = ""
    schema_path = File.dirname(__FILE__) + "/../tbd.schema.json"
    gen_kiva = false
    io, surfaces = processTBD(os_model, psi_set, io_path, schema_path, gen_kiva)
    expect(surfaces.size).to eq(56)

    surfaces.each do |id, surface|
      if surface.has_key?(:ratio)
        ratio  = format "%3.1f", surface[:ratio]
        name   = id.rjust(15, " ")
        #puts "#{name} RSi derated by #{ratio}%"
      else
        expect(surface[:boundary].downcase).to_not eq("outdoors")
      end
    end
  end

  it "can process TB & D : test_seb.osm (0 W/K per m)" do
    translator = OpenStudio::OSVersion::VersionTranslator.new
    path = OpenStudio::Path.new(File.dirname(__FILE__) + "/files/test_seb.osm")
    os_model = translator.loadModel(path)
    expect(os_model.empty?).to be(false)
    os_model = os_model.get

    psi_set = "(non thermal bridging)"
    io_path = ""
    schema_path = File.dirname(__FILE__) + "/../tbd.schema.json"
    gen_kiva = false
    io, surfaces = processTBD(os_model, psi_set, io_path, schema_path, gen_kiva)
    expect(surfaces.size).to eq(56)

    # Since all PSI values = 0, we're not expecting any derated surfaces
    surfaces.values.each do |surface|
      expect(surface.has_key?(:ratio)).to be(false)
    end
  end

  it "can process TB & D : test_seb.osm (0 W/K per m) with JSON" do
    translator = OpenStudio::OSVersion::VersionTranslator.new
    path = OpenStudio::Path.new(File.dirname(__FILE__) + "/files/test_seb.osm")
    os_model = translator.loadModel(path)
    expect(os_model.empty?).to be(false)
    os_model = os_model.get

    psi_set = "(non thermal bridging)"
    io_path = File.dirname(__FILE__) + "/../json/tbd_seb.json"
    schema_path = File.dirname(__FILE__) + "/../tbd.schema.json"
    gen_kiva = false
    io, surfaces = processTBD(os_model, psi_set, io_path, schema_path, gen_kiva)
    expect(surfaces.size).to eq(56)

    # As the :unit PSI set on file remains "(non thermal bridging)", one should
    # not expect differences in results, i.e. derating shouldn't occur.
    surfaces.values.each do |surface|
      expect(surface.has_key?(:ratio)).to be(false)
    end
  end

  it "can process TB & D : test_seb.osm (0 W/K per m) with JSON (non-0)" do
    translator = OpenStudio::OSVersion::VersionTranslator.new
    path = OpenStudio::Path.new(File.dirname(__FILE__) + "/files/test_seb.osm")
    os_model = translator.loadModel(path)
    expect(os_model.empty?).to be(false)
    os_model = os_model.get

    psi_set = "(non thermal bridging)"
    io_path = File.dirname(__FILE__) + "/../json/tbd_seb_n0.json"
    schema_path = File.dirname(__FILE__) + "/../tbd.schema.json"
    gen_kiva = false
    io, surfaces = processTBD(os_model, psi_set, io_path, schema_path, gen_kiva)
    expect(surfaces.size).to eq(56)

    # The :unit PSI set on file "compliant" supersedes the psi_set
    # "(non thermal bridging)", so one should expect differences in results,
    # i.e. derating should occur. The next 2 tests:
    #   1. setting both psi_set & file :unit to "compliant"
    #   2. setting psi_set to "compliant" while removing the :unit from file
    # ... all 3x cases should yield the same results.
    surfaces.each do |id, surface|
      if surface.has_key?(:ratio)
        ratio  = format "%3.1f", surface[:ratio]
        name   = id.rjust(15, " ")
        #puts "#{name} RSi derated by #{ratio}%"
        if id == "Level0 Utility 1 Ceiling Plenum AbvClgPlnmWall 5"
          expect(surface[:ratio]).to be_within(0.1).of(-18.1)
        end
        if id == "Utility1 Wall 5"
          expect(surface[:ratio]).to be_within(0.1).of(-24.5)
        end
        if id == "Openarea 1 Wall 7"
          expect(surface[:ratio]).to be_within(0.1).of(-15.5)
        end
        # Level0 Small office 1 Ceiling Plenum AbvClgPlnmWall 6 RSi derated by -19.5%
        # Level 0 Small office 1 Ceiling Plenum RoofCeiling RSi derated by -26.3%
        # Level0 Small office 1 Ceiling Plenum AbvClgPlnmWall 2 RSi derated by -19.4%
        # Level0 Small office 1 Ceiling Plenum AbvClgPlnmWall 1 RSi derated by -20.3%
        # Smalloffice 1 Wall 1 RSi derated by -30.2%
        # Smalloffice 1 Wall 2 RSi derated by -30.4%
        # Level0 Open area 1 Ceiling Plenum AbvClgPlnmWall 6 RSi derated by -22.5%
        # Level0 Open area 1 Ceiling Plenum AbvClgPlnmWall 7 RSi derated by -20.6%
        # Level0 Entry way  Ceiling Plenum AbvClgPlnmWall 6 RSi derated by -15.9%
        # Level0 Open area 1 Ceiling Plenum AbvClgPlnmWall 5 RSi derated by -20.3%
        # Openarea 1 Wall 5 RSi derated by -15.2%
        # Level0 Open area 1 Ceiling Plenum AbvClgPlnmWall 4 RSi derated by -23.2%
        # Openarea 1 Wall 4 RSi derated by -19.0%
        # Level0 Utility 1 Ceiling Plenum AbvClgPlnmWall 1 RSi derated by -18.1%
        # Level0 Open area 1 Ceiling Plenum AbvClgPlnmWall 3 RSi derated by -19.7%
        # Openarea 1 Wall 3 RSi derated by -14.4%
        # Smalloffice 1 Wall 6 RSi derated by -30.6%
        # Entryway  Wall 6 RSi derated by -23.0%
        # Openarea 1 Wall 6 RSi derated by -18.0%
        # Utility1 Wall 1 RSi derated by -24.5%
        # Entryway  Wall 4 RSi derated by -26.7%
        # Entryway  Wall 5 RSi derated by -24.0%
        # Level 0 Utility 1 Ceiling Plenum RoofCeiling RSi derated by -26.3%
        # Level0 Entry way  Ceiling Plenum AbvClgPlnmWall 5 RSi derated by -18.4%

        if id == "Level 0 Entry way  Ceiling Plenum RoofCeiling"
          expect(surface[:ratio]).to be_within(0.1).of(-28.5)
        end
        if id == "Level0 Entry way  Ceiling Plenum AbvClgPlnmWall 4"
          expect(surface[:ratio]).to be_within(0.1).of(-20.7)
        end
        if id == "Level 0 Open area 1 Ceiling Plenum RoofCeiling"
          expect(surface[:ratio]).to be_within(0.1).of(-20.4)
        end
      else
        expect(surface[:boundary].downcase).to_not eq("outdoors")
      end
    end
  end

  it "can process TB & D : test_seb.osm (0 W/K per m) with JSON (non-0) 2" do
    translator = OpenStudio::OSVersion::VersionTranslator.new
    path = OpenStudio::Path.new(File.dirname(__FILE__) + "/files/test_seb.osm")
    os_model = translator.loadModel(path)
    expect(os_model.empty?).to be(false)
    os_model = os_model.get

    #   1. setting both psi_set & file :unit to "compliant"
    psi_set = "compliant" # instead of "(non thermal bridging)"
    io_path = File.dirname(__FILE__) + "/../json/tbd_seb_n0.json"
    schema_path = File.dirname(__FILE__) + "/../tbd.schema.json"
    gen_kiva = false
    io, surfaces = processTBD(os_model, psi_set, io_path, schema_path, gen_kiva)
    expect(surfaces.size).to eq(56)

    surfaces.each do |id, surface|
      if surface.has_key?(:ratio)
        #ratio  = format "%3.1f", surface[:ratio]
        #name   = id.rjust(15, " ")
        #puts "#{name} RSi derated by #{ratio}%"
        if id == "Level0 Utility 1 Ceiling Plenum AbvClgPlnmWall 5"
          expect(surface[:ratio]).to be_within(0.1).of(-18.1)
        end
        if id == "Utility1 Wall 5"
          expect(surface[:ratio]).to be_within(0.1).of(-24.5)
        end
        if id == "Openarea 1 Wall 7"
          expect(surface[:ratio]).to be_within(0.1).of(-15.5)
        end
        if id == "Level 0 Entry way  Ceiling Plenum RoofCeiling"
          expect(surface[:ratio]).to be_within(0.1).of(-28.5)
        end
        if id == "Level0 Entry way  Ceiling Plenum AbvClgPlnmWall 4"
          expect(surface[:ratio]).to be_within(0.1).of(-20.7)
        end
        if id == "Level 0 Open area 1 Ceiling Plenum RoofCeiling"
          expect(surface[:ratio]).to be_within(0.1).of(-20.4)
        end
      else
        expect(surface[:boundary].downcase).to_not eq("outdoors")
      end
    end
  end

  it "can process TB & D : test_seb.osm (0 W/K per m) with JSON (non-0) 3" do
    translator = OpenStudio::OSVersion::VersionTranslator.new
    path = OpenStudio::Path.new(File.dirname(__FILE__) + "/files/test_seb.osm")
    os_model = translator.loadModel(path)
    expect(os_model.empty?).to be(false)
    os_model = os_model.get

    #   2. setting psi_set to "compliant" while removing the :unit from file
    psi_set = "compliant" # instead of "(non thermal bridging)"
    io_path = File.dirname(__FILE__) + "/../json/tbd_seb_n1.json" # no :unit
    schema_path = File.dirname(__FILE__) + "/../tbd.schema.json"
    gen_kiva = false
    io, surfaces = processTBD(os_model, psi_set, io_path, schema_path, gen_kiva)
    expect(surfaces.size).to eq(56)

    surfaces.each do |id, surface|
      if surface.has_key?(:ratio)
        #ratio  = format "%3.1f", surface[:ratio]
        #name   = id.rjust(15, " ")
        #puts "#{name} RSi derated by #{ratio}%"
        if id == "Level0 Utility 1 Ceiling Plenum AbvClgPlnmWall 5"
          expect(surface[:ratio]).to be_within(0.1).of(-18.1)
        end
        if id == "Utility1 Wall 5"
          expect(surface[:ratio]).to be_within(0.1).of(-24.5)
        end
        if id == "Openarea 1 Wall 7"
          expect(surface[:ratio]).to be_within(0.1).of(-15.5)
        end
        if id == "Level 0 Entry way  Ceiling Plenum RoofCeiling"
          expect(surface[:ratio]).to be_within(0.1).of(-28.5)
        end
        if id == "Level0 Entry way  Ceiling Plenum AbvClgPlnmWall 4"
          expect(surface[:ratio]).to be_within(0.1).of(-20.7)
        end
        if id == "Level 0 Open area 1 Ceiling Plenum RoofCeiling"
          expect(surface[:ratio]).to be_within(0.1).of(-20.4)
        end
      else
        expect(surface[:boundary].downcase).to_not eq("outdoors")
      end
    end
  end

  it "can process TB & D : testing JSON surface KHI entries" do
    translator = OpenStudio::OSVersion::VersionTranslator.new
    path = OpenStudio::Path.new(File.dirname(__FILE__) + "/files/test_seb.osm")
    os_model = translator.loadModel(path)
    expect(os_model.empty?).to be(false)
    os_model = os_model.get

    psi_set = "(non thermal bridging)"
    io_path = File.dirname(__FILE__) + "/../json/tbd_seb_n2.json"
    schema_path = File.dirname(__FILE__) + "/../tbd.schema.json"
    gen_kiva = false
    io, surfaces = processTBD(os_model, psi_set, io_path, schema_path, gen_kiva)
    expect(surfaces.size).to eq(56)

    # As the :unit PSI set on file remains "(non thermal bridging)", one should
    # not expect differences in results, i.e. derating shouldn't occur. However,
    # the JSON file holds KHI entries for "Entryway  Wall 2" :
    # 3x "columns" @0.5 W/K + 4x supports @0.5W/K = 3.5 W/K
    surfaces.values.each do |surface|
      next unless surface.has_key?(:ratio)
      expect(surface[:heatloss]).to be_within(0.01).of(3.5)
    end
  end

  it "can process TB & D : testing JSON surface KHI & PSI entries" do
    translator = OpenStudio::OSVersion::VersionTranslator.new
    path = OpenStudio::Path.new(File.dirname(__FILE__) + "/files/test_seb.osm")
    os_model = translator.loadModel(path)
    expect(os_model.empty?).to be(false)
    os_model = os_model.get

    psi_set = "(non thermal bridging)" # no :unit PSI set on file
    io_path = File.dirname(__FILE__) + "/../json/tbd_seb_n3.json"
    schema_path = File.dirname(__FILE__) + "/../tbd.schema.json"
    gen_kiva = false
    io, surfaces = processTBD(os_model, psi_set, io_path, schema_path, gen_kiva)
    expect(surfaces.size).to eq(56)
    expect(io.has_key?(:unit)).to be(true) # despite no being on file - good
    expect(io[:unit].first.has_key?(:psi)).to be(true)
    expect(io[:unit].first[:psi]).to eq("(non thermal bridging)")

    # As the :unit PSI set on file remains "(non thermal bridging)", one should
    # not expect differences in results, i.e. derating shouldn't occur. However,
    # the JSON file holds KHI entries for "Entryway  Wall 2" :
    # 3x "columns" @0.5 W/K + 4x supports @0.5W/K = 3.5 W/K (as in case above),
    # and a "good" PSI set (:rimjoist), which should override the default set
    surfaces.each do |id, surface|
      next unless surface.has_key?(:ratio)
      expect(id).to eq("Entryway  Wall 5")
      expect(surface[:heatloss]).to be_within(0.01).of(6.74)
    end

    expect(io.has_key?(:edges)).to be(true)
    expect(io[:edges].size).to eq(1)
    expect(io[:edges].first.has_key?(:psi)).to be(true)
    expect(io[:edges].first.has_key?(:type)).to be(true)
    expect(io[:edges].first.has_key?(:length)).to be(true)
    expect(io[:edges].first.has_key?(:surfaces)).to be(true)

    p = io[:edges].first[:psi]
    t = io[:edges].first[:type]
    s = {}
    io[:psis].each do |set| s = set if set[:id] == p; end

    expect(s[t]).to be_within(0.01).of(0.9)
    expect(io[:edges].first[:type]).to eq(:rimjoist)
    expect(io[:edges].first[:length]).to be_within(0.01).of(3.6)
    expect(io[:edges].first[:surfaces].class).to eq(Array)
    expect(io[:edges].first[:surfaces][0]).to eq("Entryway  Wall 5")
    expect(io[:edges].first[:surfaces][1]).to eq("Entry way  Floor")

    out = JSON.pretty_generate(io)
    out_path = File.dirname(__FILE__) + "/../json/tbd_seb_n3.out.json"
    File.open(out_path, "w") do |out_path|
      out_path.puts out
    end
  end

  it "can process TB & D : JSON surface KHI & PSI entries + unit & edge" do
    translator = OpenStudio::OSVersion::VersionTranslator.new
    path = OpenStudio::Path.new(File.dirname(__FILE__) + "/files/test_seb.osm")
    os_model = translator.loadModel(path)
    expect(os_model.empty?).to be(false)
    os_model = os_model.get

    psi_set = "(non thermal bridging)"
    io_path = File.dirname(__FILE__) + "/../json/tbd_seb_n4.json"
    schema_path = File.dirname(__FILE__) + "/../tbd.schema.json"
    gen_kiva = false
    io, surfaces = processTBD(os_model, psi_set, io_path, schema_path, gen_kiva)
    expect(surfaces.size).to eq(56)

    # As the :unit PSI set on file == "(non thermal bridgin)", derating
    # shouldn't occur at large. However, the JSON file holds a custom edge
    # entry for "Entryway  Wall 5" : "bad" fenestration permieters, which
    # only derates the host wall itself
    surfaces.each do |id, surface|
      next unless surface[:boundary].downcase == "outdoors"
      expect(surface.has_key?(:ratio)).to be(false) unless id == "Entryway  Wall 5"
      next unless id == "Entryway  Wall 5"
      expect(surface[:heatloss]).to be_within(0.01).of(8.89)
    end
  end

  it "can process TB & D : JSON surface KHI & PSI entries + unit & edge (2)" do
    translator = OpenStudio::OSVersion::VersionTranslator.new
    path = OpenStudio::Path.new(File.dirname(__FILE__) + "/files/test_seb.osm")
    os_model = translator.loadModel(path)
    expect(os_model.empty?).to be(false)
    os_model = os_model.get

    psi_set = "(non thermal bridging)"
    io_path = File.dirname(__FILE__) + "/../json/tbd_seb_n5.json"
    schema_path = File.dirname(__FILE__) + "/../tbd.schema.json"
    gen_kiva = false
    io, surfaces = processTBD(os_model, psi_set, io_path, schema_path, gen_kiva)
    expect(surfaces.size).to eq(56)

    # As above, yet the KHI points are now set @0.5 W/K per m (instead of 0)
    surfaces.each do |id, surface|
      next unless surface[:boundary].downcase == "outdoors"
      expect(surface.has_key?(:ratio)).to be(false) unless id == "Entryway  Wall 5"
      next unless id == "Entryway  Wall 5"
      expect(surface[:heatloss]).to be_within(0.01).of(12.39)
    end
  end

  it "can process TB & D : JSON surface KHI & PSI entries + unit & edge (3)" do
    translator = OpenStudio::OSVersion::VersionTranslator.new
    path = OpenStudio::Path.new(File.dirname(__FILE__) + "/files/test_seb.osm")
    os_model = translator.loadModel(path)
    expect(os_model.empty?).to be(false)
    os_model = os_model.get

    psi_set = "(non thermal bridging)"
    io_path = File.dirname(__FILE__) + "/../json/tbd_seb_n6.json"
    schema_path = File.dirname(__FILE__) + "/../tbd.schema.json"
    gen_kiva = false
    io, surfaces = processTBD(os_model, psi_set, io_path, schema_path, gen_kiva)
    expect(surfaces.size).to eq(56)

    # As above, with a "good" surface PSI set
    surfaces.each do |id, surface|
      next unless surface[:boundary].downcase == "outdoors"
      expect(surface.has_key?(:ratio)).to be(false) unless id == "Entryway  Wall 5"
      next unless id == "Entryway  Wall 5"
      expect(surface[:heatloss]).to be_within(0.01).of(15.62)  # 12.39 + 3.24
    end
  end

  it "can process TB & D : JSON surface KHI & PSI entries + unit & edge (4)" do
    translator = OpenStudio::OSVersion::VersionTranslator.new
    path = OpenStudio::Path.new(File.dirname(__FILE__) + "/files/test_seb.osm")
    os_model = translator.loadModel(path)
    expect(os_model.empty?).to be(false)
    os_model = os_model.get

    psi_set = "compliant" # ignored - superseded by :unit PSI set on file
    io_path = File.dirname(__FILE__) + "/../json/tbd_seb_n7.json"
    schema_path = File.dirname(__FILE__) + "/../tbd.schema.json"
    gen_kiva = false
    io, surfaces = processTBD(os_model, psi_set, io_path, schema_path, gen_kiva)
    expect(surfaces.size).to eq(56)

    # In the JSON file, the "Entry way 1" space "compliant" PSI set supersedes
    # the default :unit PSI set "(non thermal bridging)". And hence the 3x walls
    # below (4, 5 & 6) - opaque envelope surfaces part of "Entry way 1" - will
    # be derated. Exceptionally, Wall 5 has (in addition to a handful of point
    # conductances) derating edges based on the "good" PSI set; in this case,
    # only the :grade type (0.9 W/k per m instead of 0.6) applies (not so "good"
    # in hindsight). Finally, any edges between Wall 5 and its "Sub Surface 8"
    # have their types overwritten (from :fenestration to :balcony), i.e.
    # 0.8 W/K per m instead of 0.35. The latter is a weird one, but illustrates
    # the basic functionality. A more realistic override: a switch between
    # :corner to :fenestration (or vice versa) for corner windows, for instance.
    surfaces.each do |id, surface|
      next unless surface[:boundary].downcase == "outdoors"
      if id == "Entryway  Wall 5" ||
         id == "Entryway  Wall 6" ||
         id == "Entryway  Wall 4"
        expect(surface.has_key?(:ratio)).to be(true)
      else
        expect(surface.has_key?(:ratio)).to be(false)
      end
      next unless id == "Entryway  Wall 5"
      expect(surface[:heatloss]).to be_within(0.01).of(13.96)
    end

    out = JSON.pretty_generate(io)
    out_path = File.dirname(__FILE__) + "/../json/tbd_seb_n7.out.json"
    File.open(out_path, "w") do |out_path|
      out_path.puts out
    end
  end

  it "can process TB & D : JSON file read/validate" do
    schema_path = File.dirname(__FILE__) + "/../tbd.schema.json"
    expect(File.exist?(schema_path)).to be(true)
    schema_c = File.read(schema_path)
    schema = JSON.parse(schema_c, symbolize_names: true)

    io_path = File.dirname(__FILE__) + "/../json/tbd_json_test.json"
    io_c = File.read(io_path)
    io = JSON.parse(io_c, symbolize_names: true)

    expect(JSON::Validator.validate(schema, io)).to be(true)
    expect(io.has_key?(:description)).to be(true)
    expect(io.has_key?(:schema)).to be(true)
    expect(io.has_key?(:edges)).to be(true)
    expect(io.has_key?(:surfaces)).to be(true)
    expect(io.has_key?(:spaces)).to be(false)
    expect(io.has_key?(:stories)).to be(false)
    expect(io.has_key?(:unit)).to be(true)
    expect(io.has_key?(:logs)).to be(false)
    expect(io[:edges].size).to eq(1)
    expect(io[:surfaces].size).to eq(1)

    # Loop through input psis to ensure uniqueness vs PSI defaults
    psi = PSI.new
    expect(io.has_key?(:psis)).to be(true)
    io[:psis].each do |p| psi.append(p); end
    expect(psi.set.size).to eq(7)
    expect(psi.set.has_key?("poor (BC Hydro)")).to be(true)
    expect(psi.set.has_key?("regular (BC Hydro)")).to be(true)
    expect(psi.set.has_key?("efficient (BC Hydro)")).to be(true)
    expect(psi.set.has_key?("code (Quebec)")).to be(true)
    expect(psi.set.has_key?("(non thermal bridging)")).to be(true)
    expect(psi.set.has_key?("good")).to be(true)
    expect(psi.set.has_key?("compliant")).to be(true)

    # Similar treatment for khis
    khi = KHI.new
    expect(io.has_key?(:khis)).to be(true)
    io[:khis].each do |k| khi.append(k); end
    expect(khi.point.size).to eq(7)
    expect(khi.point.has_key?("poor (BC Hydro)")).to be(true)
    expect(khi.point.has_key?("regular (BC Hydro)")).to be(true)
    expect(khi.point.has_key?("efficient (BC Hydro)")).to be(true)
    expect(khi.point.has_key?("code (Quebec)")).to be(true)
    expect(khi.point.has_key?("(non thermal bridging)")).to be(true)
    expect(khi.point.has_key?("column")).to be(true)
    expect(khi.point.has_key?("support")).to be(true)
    expect(khi.point["column"]).to eq(0.5)
    expect(khi.point["support"]).to eq(0.5)

    expect(io.has_key?(:unit)).to be(true)
    expect(io[:unit].first.has_key?(:psi)).to be(true)
    expect(io[:unit].first[:psi]).to eq("compliant")
    expect(psi.set.has_key?(io[:unit].first[:psi])).to be(true)

    expect(io.has_key?(:surfaces)).to be(true)
    io[:surfaces].each do |surface|
      expect(surface.has_key?(:id)).to be(true)
      expect(surface[:id]).to eq("front wall")
      expect(surface.has_key?(:psi)).to be(true)
      expect(surface[:psi]).to eq("good")
      expect(psi.set.has_key?(surface[:psi])).to be(true)

      expect(surface.has_key?(:khis)).to be(true)
      expect(surface[:khis].size).to eq(2)
      surface[:khis].each do |k|
        expect(k.has_key?(:id)).to be(true)
        expect(khi.point.has_key?(k[:id])).to be(true)
        expect(k[:count]).to eq(3) if k[:id] == "column"
        expect(k[:count]).to eq(4) if k[:id] == "support"
      end
    end

    expect(io.has_key?(:edges)).to be(true)
    io[:edges].each do |edge|
      expect(edge.has_key?(:psi)).to be(true)
      expect(edge[:psi]).to eq("compliant")
      expect(psi.set.has_key?(edge[:psi])).to be(true)
      expect(edge.has_key?(:surfaces)).to be(true)
      edge[:surfaces].each do |surface|
        expect(surface).to eq("front wall")
      end
    end

    # a reminder that built-in KHIs are not frozen ...
    khi.point["code (Quebec)"] = 2.0
    expect(khi.point["code (Quebec)"]).to eq(2.0)

    # Load PSI combo JSON example - likely the most expected or common use
    io_path = File.dirname(__FILE__) + "/../json/tbd_PSI_combo.json"
    io_c = File.read(io_path)
    io = JSON.parse(io_c, symbolize_names: true)
    expect(JSON::Validator.validate(schema, io)).to be(true)
    expect(io.has_key?(:description)).to be(true)
    expect(io.has_key?(:schema)).to be(true)
    expect(io.has_key?(:edges)).to be(false)
    expect(io.has_key?(:surfaces)).to be(false)
    expect(io.has_key?(:spaces)).to be(true)
    expect(io.has_key?(:stories)).to be(false)
    expect(io.has_key?(:unit)).to be(true)
    expect(io.has_key?(:logs)).to be(false)
    expect(io[:spaces].size).to eq(1)
    expect(io[:unit].size).to eq(1)

    # Loop through input psis to ensure uniqueness vs PSI defaults
    psi = PSI.new
    expect(io.has_key?(:psis)).to be(true)
    io[:psis].each do |p| psi.append(p); end
    expect(psi.set.size).to eq(7)
    expect(psi.set.has_key?("poor (BC Hydro)")).to be(true)
    expect(psi.set.has_key?("regular (BC Hydro)")).to be(true)
    expect(psi.set.has_key?("efficient (BC Hydro)")).to be(true)
    expect(psi.set.has_key?("code (Quebec)")).to be(true)
    expect(psi.set.has_key?("(non thermal bridging)")).to be(true)
    expect(psi.set.has_key?("OK")).to be(true)
    expect(psi.set.has_key?("Awesome")).to be(true)
    expect(psi.set["Awesome"][:rimjoist]).to eq(0.2)

    expect(io.has_key?(:unit)).to be (true)
    expect(io[:unit].first.has_key?(:psi)).to be(true)
    expect(io[:unit].first[:psi]).to eq("Awesome")
    expect(psi.set.has_key?(io[:unit].first[:psi])).to be(true)

    expect(io.has_key?(:spaces)).to be(true)
    io[:spaces].each do |space|
      expect(space.has_key?(:psi)).to be(true)
      expect(space[:id]).to eq("ground-floor restaurant")
      expect(space[:psi]).to eq("OK")
      expect(psi.set.has_key?(space[:psi])).to be(true)
    end

    # Load PSI combo2 JSON example - a more elaborate example, yet common.
    # Post-JSON validation required to handle case sensitive keys & value
    # strings (e.g. "ok" vs "OK" in the file)
    io_path = File.dirname(__FILE__) + "/../json/tbd_PSI_combo2.json"
    io_c = File.read(io_path)
    io = JSON.parse(io_c, symbolize_names: true)
    expect(JSON::Validator.validate(schema, io)).to be(true)
    expect(io.has_key?(:description)).to be(true)
    expect(io.has_key?(:schema)).to be(true)
    expect(io.has_key?(:edges)).to be(true)
    expect(io.has_key?(:surfaces)).to be(true)
    expect(io.has_key?(:spaces)).to be(false)
    expect(io.has_key?(:stories)).to be(false)
    expect(io.has_key?(:unit)).to be(true)
    expect(io.has_key?(:logs)).to be(false)
    expect(io[:edges].size).to eq(1)
    expect(io[:surfaces].size).to eq(1)
    expect(io[:unit].size).to eq(1)

    # Loop through input psis to ensure uniqueness vs PSI defaults
    psi = PSI.new
    expect(io.has_key?(:psis)).to be(true)
    io[:psis].each do |p| psi.append(p); end
    expect(psi.set.size).to eq(8)
    expect(psi.set.has_key?("poor (BC Hydro)")).to be(true)
    expect(psi.set.has_key?("regular (BC Hydro)")).to be(true)
    expect(psi.set.has_key?("efficient (BC Hydro)")).to be(true)
    expect(psi.set.has_key?("code (Quebec)")).to be(true)
    expect(psi.set.has_key?("(non thermal bridging)")).to be(true)
    expect(psi.set.has_key?("OK")).to be(true)
    expect(psi.set.has_key?("Awesome")).to be(true)
    expect(psi.set.has_key?("Party wall edge")).to be(true)
    expect(psi.set["Party wall edge"][:party]).to eq(0.4)

    expect(io.has_key?(:unit)).to be(true)
    expect(io[:unit].first.has_key?(:psi)).to be(true)
    expect(io[:unit].first[:psi]).to eq("Awesome")
    expect(psi.set.has_key?(io[:unit].first[:psi])).to be(true)

    expect(io.has_key?(:surfaces)).to be(true)
    io[:surfaces].each do |surface|
      expect(surface.has_key?(:id)).to be(true)
      expect(surface[:id]).to eq("ground-floor restaurant South-wall")
      expect(surface.has_key?(:psi)).to be(true)
      expect(surface[:psi]).to eq("ok")
      expect(psi.set.has_key?(surface[:psi])).to be(false)
    end

    expect(io.has_key?(:edges)).to be(true)
    io[:edges].each do |edge|
      expect(edge.has_key?(:psi)).to be(true)
      expect(edge[:psi]).to eq("Party wall edge")
      expect(edge.has_key?(:type)).to be(true)
      expect(edge[:type]).to eq("party")
      expect(psi.set.has_key?(edge[:psi])).to be(true)
      expect(psi.set[edge[:psi]].has_key?(:party)).to be(true)
      expect(edge.has_key?(:surfaces)).to be(true)
      edge[:surfaces].each do |surface|
        answer = false
        answer = true if surface == "ground-floor restaurant West-wall" ||
                                    "ground-floor restaurant party wall"
        expect(answer).to be(true)
      end
    end

    # Load full PSI JSON example - with duplicate keys for "party"
    # "JSON Schema Lint" * will recognize the duplicate and - as with duplicate
    # Ruby hash keys - will have the second entry ("party": 0.8) override the
    # first ("party": 0.7). Another reminder of post-JSON validation.
    # * https://jsonschemalint.com/#!/version/draft-04/markup/json
    io_path = File.dirname(__FILE__) + "/../json/tbd_full_PSI.json"
    io_c = File.read(io_path)
    io = JSON.parse(io_c, symbolize_names: true)
    expect(JSON::Validator.validate(schema, io)).to be(true)
    expect(io.has_key?(:description)).to be(true)
    expect(io.has_key?(:schema)).to be(true)
    expect(io.has_key?(:edges)).to be(false)
    expect(io.has_key?(:surfaces)).to be(false)
    expect(io.has_key?(:spaces)).to be(false)
    expect(io.has_key?(:stories)).to be(false)
    expect(io.has_key?(:unit)).to be(false)
    expect(io.has_key?(:logs)).to be(false)

    # Loop through input psis to ensure uniqueness vs PSI defaults
    psi = PSI.new
    expect(io.has_key?(:psis)).to be(true)
    io[:psis].each do |p| psi.append(p); end
    expect(psi.set.size).to eq(6)
    expect(psi.set.has_key?("poor (BC Hydro)")).to be(true)
    expect(psi.set.has_key?("regular (BC Hydro)")).to be(true)
    expect(psi.set.has_key?("efficient (BC Hydro)")).to be(true)
    expect(psi.set.has_key?("code (Quebec)")).to be(true)
    expect(psi.set.has_key?("(non thermal bridging)")).to be(true)
    expect(psi.set.has_key?("OK")).to be(true)
    expect(psi.set["OK"][:party]).to eq(0.8)

    # Load minimal PSI JSON example
    io_path = File.dirname(__FILE__) + "/../json/tbd_minimal_PSI.json"
    io_c = File.read(io_path)
    io = JSON.parse(io_c, symbolize_names: true)
    expect(JSON::Validator.validate(schema, io)).to be(true)

    # Load minimal KHI JSON example
    io_path = File.dirname(__FILE__) + "/../json/tbd_minimal_KHI.json"
    io_c = File.read(io_path)
    io = JSON.parse(io_c, symbolize_names: true)
    expect(JSON::Validator.validate(schema, io)).to be(true)
    expect(JSON::Validator.validate(schema_path, io_path, uri: true)).to be(true)
  end

  it "has a PSI class" do
    psi = PSI.new
    expect(psi.set.has_key?("poor (BC Hydro)")).to be(true)
    expect(psi.complete?("poor (BC Hydro)")).to be(true)

    expect(psi.set.has_key?("new set")).to be(false)
    expect(psi.complete?("new set")).to be(false)
    new_set =
    {
      id:           "new set",
      rimjoist:     0.000, #
      parapet:      0.000, #
      fenestration: 0.000, #
      concave:      0.000, #
      convex:       0.000, #
      balcony:      0.000, #
      party:        0.000, #
      grade:        0.000  #
    }
    psi.append(new_set)
    expect(psi.set.has_key?("new set")).to be(true)
    expect(psi.complete?("new set")).to be(true)

    expect(psi.set["new set"][:grade]).to eq(0)
    new_set[:grade] = 1.0
    psi.append(new_set) # does not override existing value
    expect(psi.set["new set"][:grade]).to eq(0)

    expect(psi.set.has_key?("incomplete set")).to be(false)
    expect(psi.complete?("incomplete set")).to be(false)
    incomplete_set =
    {
      id:           "incomplete set",
      grade:        0.000  #
    }
    psi.append(incomplete_set)
    expect(psi.set.has_key?("incomplete set")).to be(true)
    expect(psi.complete?("incomplete set")).to be(false)
  end

  it "can generate and access KIVA inputs (seb)" do
    translator = OpenStudio::OSVersion::VersionTranslator.new
    path = OpenStudio::Path.new(File.dirname(__FILE__) + "/files/test_seb.osm")
    os_model = translator.loadModel(path)
    expect(os_model.empty?).to be(false)
    os_model = os_model.get

    # Set one of the ground-facing surfaces to (Kiva) "Foundation".
    os_model.getSurfaces.each do |s|
      next unless s.nameString == "Entry way  Floor"
      construction = s.construction.get
      s.setOutsideBoundaryCondition("Foundation")
      s.setConstruction(construction)
    end

    # The following materials and foundation objects are provided here as
    # placeholders for future tests.

    # For continuous insulation and/or finishings, OpenStudio/EnergyPlus/Kiva
    # offer 2x solutions : (i) adapt surface construction by adding required
    # insulation and/or finishing layers *, or (ii) add layers as Kiva custom
    # blocks. The former is preferred here. TO DO: sensitivity analysis.

    # * ... only "standard" OS Materials can be used - not "massless" ones.

    # Generic 1-1/2" XPS insulation.
    xps_38mm = OpenStudio::Model::StandardOpaqueMaterial.new(os_model)
    xps_38mm.setName("XPS_38mm")
    xps_38mm.setRoughness("Rough")
    xps_38mm.setThickness(0.0381)
    xps_38mm.setConductivity(0.029)
    xps_38mm.setDensity(28)
    xps_38mm.setSpecificHeat(1450)
    xps_38mm.setThermalAbsorptance(0.9)
    xps_38mm.setSolarAbsorptance(0.7)

    # 1. Current code-compliant slab-on-grade (perimeter) solution.
    kiva_slab_2020s = OpenStudio::Model::FoundationKiva.new(os_model)
    kiva_slab_2020s.setName("Kiva slab 2020s")
    kiva_slab_2020s.setInteriorHorizontalInsulationMaterial(xps_38mm)
    kiva_slab_2020s.setInteriorHorizontalInsulationWidth(1.2)
    kiva_slab_2020s.setInteriorVerticalInsulationMaterial(xps_38mm)
    kiva_slab_2020s.setInteriorVerticalInsulationDepth(0.138)

    # 2. Beyond-code slab-on-grade (continuous) insulation setup. Add 1-1/2"
    #    XPS insulation layer (under slab) to surface construction.
    kiva_slab_HP = OpenStudio::Model::FoundationKiva.new(os_model)
    kiva_slab_HP.setName("Kiva slab HP")

    # 3. Do the same for (full height) basements - no insulation under slab for
    #    vintages 1980s & 2020s. Add (full-height) layered insulation and/or
    #    finishing to basement wall construction.
    kiva_basement = OpenStudio::Model::FoundationKiva.new(os_model)
    kiva_basement.setName("Kiva basement")

    # 4. Beyond-code basement slab (perimeter) insulation setup. Add
    #    (full-height)layered insulation and/or finishing to basement wall
    #    construction.
    kiva_basement_HP = OpenStudio::Model::FoundationKiva.new(os_model)
    kiva_basement_HP.setName("Kiva basement HP")
    kiva_basement_HP.setInteriorHorizontalInsulationMaterial(xps_38mm)
    kiva_basement_HP.setInteriorHorizontalInsulationWidth(1.2)
    kiva_basement_HP.setInteriorVerticalInsulationMaterial(xps_38mm)
    kiva_basement_HP.setInteriorVerticalInsulationDepth(0.138)

    # Attach (1) slab-on-grade Kiva foundation object to floor surface.
    os_model.getSurfaces.each do |s|
      next unless s.nameString == "Entry way  Floor"
      s.setAdjacentFoundation(kiva_slab_2020s)
      arg = "TotalExposedPerimeter"
      s.createSurfacePropertyExposedFoundationPerimeter(arg, 6.95)
    end

    os_model.save("os_model_KIVA.osm", true)

    # Now re-open for testing.
    path = OpenStudio::Path.new(File.dirname(__FILE__) + "/../os_model_KIVA.osm")
    os_model2 = translator.loadModel(path)
    expect(os_model2.empty?).to be(false)
    os_model2 = os_model2.get

    os_model2.getSurfaces.each do |s|
      next unless s.isGroundSurface
      next unless s.nameString == "Entry way  Floor"
      construction = s.construction.get
      s.setOutsideBoundaryCondition("Foundation")
      s.setConstruction(construction)
    end

    # Set one of the linked outside-facing walls to (Kiva) "Foundation"
    os_model2.getSurfaces.each do |s|
      next unless s.nameString == "Entryway  Wall 4"
      construction = s.construction.get
      s.setOutsideBoundaryCondition("Foundation")
      s.setConstruction(construction)
    end

    kfs = os_model2.getFoundationKivas
    expect(kfs.empty?).to be(false)
    expect(kfs.size).to eq(4)
    # puts os_model2.public_methods.grep(/Kiva/)

    settings = os_model2.getFoundationKivaSettings
    expect(settings.soilConductivity).to be_within(0.01).of(1.73)

    psi_set = "poor (BC Hydro)"
    io_path = ""
    schema_path = File.dirname(__FILE__) + "/../tbd.schema.json"
    gen_kiva = true
    io, surfaces = processTBD(os_model2, psi_set, io_path, schema_path, gen_kiva)
    expect(surfaces.size).to eq(56)

    surfaces.each do |id, surface|
      next unless surface.has_key?(:foundation) # ... only floors
      next unless surface.has_key?(:kiva) # ... only one here.
      expect(surface[:kiva]).to eq(:basement)
      expect(surface.has_key?(:exposed)).to be (true)
      expect(surface[:exposed]).to be_within(0.01).of(6.95)
    end
  end

  it "can generate and access KIVA inputs (midrise apts - variant)" do
    translator = OpenStudio::OSVersion::VersionTranslator.new
    path = OpenStudio::Path.new(File.dirname(__FILE__) + "/files/midrise_KIVA.osm")
    os_model = translator.loadModel(path)
    expect(os_model.empty?).to be(false)
    os_model = os_model.get

    psi_set = "poor (BC Hydro)"
    io_path = ""
    schema_path = File.dirname(__FILE__) + "/../tbd.schema.json"
    gen_kiva = true
    io, surfaces = processTBD(os_model, psi_set, io_path, schema_path, gen_kiva)
    expect(surfaces.size).to eq(180)

    # Validate.
    surfaces.each do |id, surface|
      next unless surface.has_key?(:foundation) # ... only floors
      next unless surface.has_key?(:kiva)
      expect(surface[:kiva]).to eq(:slab)
      expect(surface.has_key?(:exposed)).to be(true)
      exp = surface[:exposed]

      found = false
      os_model.getSurfaces.each do |s|
        next unless s.nameString == id
        next unless s.outsideBoundaryCondition.downcase == "foundation"
        found = true

        expect(exp).to be_within(0.01).of(3.36) if id == "g Floor C"
      end
      expect(found).to be(true)
    end
  end

  it "can generate multiple KIVA exposed perimeters (midrise apts - variant)" do
    translator = OpenStudio::OSVersion::VersionTranslator.new
    path = OpenStudio::Path.new(File.dirname(__FILE__) + "/files/midrise_KIVA.osm")
    os_model = translator.loadModel(path)
    expect(os_model.empty?).to be(false)
    os_model = os_model.get

    # Reset all ground-facing floor surfaces as "foundations".
    os_model.getSurfaces.each do |s|
      next unless s.outsideBoundaryCondition.downcase == "ground"
      construction = s.construction.get
      s.setOutsideBoundaryCondition("Foundation")
      s.setConstruction(construction)
    end

    psi_set = "poor (BC Hydro)"
    io_path = ""
    schema_path = File.dirname(__FILE__) + "/../tbd.schema.json"
    gen_kiva = true
    io, surfaces = processTBD(os_model, psi_set, io_path, schema_path, gen_kiva)
    expect(surfaces.size).to eq(180)

    # Validate.
    surfaces.each do |id, surface|
      next unless surface.has_key?(:foundation) # only floors
      next unless surface.has_key?(:kiva)
      expect(surface[:kiva]).to eq(:slab)
      expect(surface.has_key?(:exposed)).to be(true)
      exp = surface[:exposed]

      found = false
      os_model.getSurfaces.each do |s|
        next unless s.nameString == id
        next unless s.outsideBoundaryCondition.downcase == "foundation"
        found = true

        expect(exp).to be_within(0.01).of(19.20) if id == "g GFloor NWA"
        expect(exp).to be_within(0.01).of(19.20) if id == "g GFloor NEA"
        expect(exp).to be_within(0.01).of(19.20) if id == "g GFloor SWA"
        expect(exp).to be_within(0.01).of(19.20) if id == "g GFloor SEA"
        expect(exp).to be_within(0.01).of(11.58) if id == "g GFloor S1A"
        expect(exp).to be_within(0.01).of(11.58) if id == "g GFloor S2A"
        expect(exp).to be_within(0.01).of(11.58) if id == "g GFloor N1A"
        expect(exp).to be_within(0.01).of(11.58) if id == "g GFloor N2A"
        expect(exp).to be_within(0.01).of(3.36) if id == "g Floor C"
      end
      expect(found).to be(true)
    end
  end

  it "can generate KIVA exposed perimeters (warehouse)" do
    translator = OpenStudio::OSVersion::VersionTranslator.new
    path = OpenStudio::Path.new(File.dirname(__FILE__) + "/files/test_warehouse.osm")
    os_model = translator.loadModel(path)
    expect(os_model.empty?).to be(false)
    os_model = os_model.get

    # Reset all ground-facing floor surfaces as "foundations".
    os_model.getSurfaces.each do |s|
      next unless s.outsideBoundaryCondition.downcase == "ground"
      construction = s.construction.get
      s.setOutsideBoundaryCondition("Foundation")
      s.setConstruction(construction)
    end

    #psi_set = "poor (BC Hydro)"
    psi_set = "(non thermal bridging)"
    io_path = ""
    schema_path = File.dirname(__FILE__) + "/../tbd.schema.json"
    gen_kiva = true
    io, surfaces = processTBD(os_model, psi_set, io_path, schema_path, gen_kiva)
    expect(surfaces.size).to eq(23)

    # Validate.
    surfaces.each do |id, surface|
      next unless surface.has_key?(:foundation) # only floors
      next unless surface.has_key?(:kiva)
      expect(surface[:kiva]).to eq(:slab)
      expect(surface.has_key?(:exposed)).to be(true)
      exp = surface[:exposed]

      found = false
      os_model.getSurfaces.each do |s|
        next unless s.nameString == id
        next unless s.outsideBoundaryCondition.downcase == "foundation"
        found = true

        expect(exp).to be_within(0.01).of(71.62) if id == "Fine Storage"
        expect(exp).to be_within(0.01).of(35.05) if id == "Office Floor"
        expect(exp).to be_within(0.01).of(185.92) if id == "Bulk Storage"
      end
      expect(found).to be(true)
    end

    os_model.save("warehouse_KIVA.osm", true)

    # Now re-open for testing.
    path = OpenStudio::Path.new(File.dirname(__FILE__) + "/../warehouse_KIVA.osm")
    os_model2 = translator.loadModel(path)
    expect(os_model2.empty?).to be(false)
    os_model2 = os_model2.get

    os_model2.getSurfaces.each do |s|
      next unless s.isGroundSurface
      next unless s.nameString == "Fine Storage" ||
                  s.nameString == "Office Storage" ||
                  s.nameString == "Bulk Storage"
      expect(s.outsideBoundaryCondition).to eq("Foundation")
    end

    kfs = os_model2.getFoundationKivas
    expect(kfs.empty?).to be(false)
    expect(kfs.size).to eq(3)
  end
end<|MERGE_RESOLUTION|>--- conflicted
+++ resolved
@@ -1864,7 +1864,6 @@
         #     "Office Left Wall Window1",
         #     "Office Left Wall"
         #   ],
-        #   "count": 1,
         #   "v0x": 0.0,
         #   "v0y": 7.51904930207155,
         #   "v0z": 2.43929602151392,
@@ -1880,7 +1879,6 @@
         #     "Office Left Wall Window1",
         #     "Office Left Wall"
         #   ],
-        #   "count": 1,
         #   "v0x": 0.0,
         #   "v0y": 7.51904930207155,
         #   "v0z": 0.914355407629293,
@@ -1896,7 +1894,6 @@
         #     "Office Left Wall Window1",
         #     "Office Left Wall"
         #   ],
-        #   "count": 1,
         #   "v0x": 0.0,
         #   "v0y": 5.38555335093654,
         #   "v0z": 0.914355407629293,
@@ -1912,7 +1909,6 @@
         #     "Office Left Wall Window1",
         #     "Office Left Wall"
         #   ],
-        #   "count": 1,
         #   "v0x": 0.0,
         #   "v0y": 5.38555335093654,
         #   "v0z": 2.43929602151392,
@@ -1920,12 +1916,6 @@
         #   "v1y": 7.51904930207155,
         #   "v1z": 2.43929602151392
         # },
-<<<<<<< HEAD
-=======
-        #
-        # 4x unique entries (only 1x is "bad"):
-        # ... 3x others, same PSI set, PSI type and surface list
->>>>>>> 6f6677af
       else
         expect(surface[:boundary].downcase).to_not eq("outdoors")
       end
